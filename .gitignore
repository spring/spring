# Specifies intentionally untracked file system entries to ignore.
#
# Notes:
# 1. Do not commit .gitignore files in sub directories of the repository,
# as they would have to be explicitly excluded when generating the installer,
# building the project and in other situations.
# 2. Use the full path to a dir when you want to exclude a directory
# and everything it contains. Start with repo-root, which is "/",
# and do NOT use a "/" at the end, as this would fail if that dir is a symlink.
# good example:
# /game/maps
# bad examples:
# game/maps
# /game/maps/
#
# For more details about how this file works, see:
# http://www.kernel.org/pub/software/scm/git/docs/gitignore.html
#

# when installing into ./dist
# this is the default, but not recommended
/dist

# DoxyGen output
/doc/doxygen

# doc/manpages
/manpages

# CMake generated version container file for use within tarballs
/VERSION

# CMake related
# though it is cleaner to not build directly in the repository root
CMakeFiles
/CMakeCache.txt
*.sdz
Makefile
cmake_install.cmake
CTestTestfile.cmake
progress.make

# Ninja related
/.ninja_log
/.ninja_deps
/build.ninja
/rules.ninja

# Visual Studio related
*.ncb
*.suo
/rts/build/vstudio8/Release
/rts/build/vstudio8/Debug
/rts/build/vstudio8/Debug+MT
/rts/build/vstudio8/Release with error catching
/rts/build/vstudio8/Release+MT with error catching
/rts/build/vstudio8/Syncdebug

/rts/build/vstudio10/Release
/rts/build/vstudio10/Debug
/rts/build/vstudio10/Debug+MT
/rts/build/vstudio10/Release with error catching
/rts/build/vstudio10/Release+MT with error catching
/rts/build/vstudio10/Syncdebug
/_ReSharper.Caches

# Windows libraries used by spring when compiling with MinGW
# recommended: place the dir somewhere else, and specify with
# MINGWLIBS=<your-path-here>/mingwlibs
/mingwlibs
/mingwlibs64

# Windows libraries used by spring when compiling with Visual Studio
/vclibs

# Installer files
/external
/installer/SpringLobby
/installer/TASClient
/installer/downloads
/installer/custom_defines.nsi

# AI files
/AI/Skirmish/*/build
/AI/Wrappers/JavaOO/target
/AI/Wrappers/JavaOO/sourceFiles.txt
/AI/Wrappers/JavaOO/src-generated/
/AI/Interfaces/Java/build
/AI/Interfaces/Java/target
/AI/Interfaces/Java/myGeneratedSourceDir.stub
/AI/Interfaces/Java/src-generated/
/AI/Interfaces/Java/sourceFiles.txt
/AI/Skirmish/*/target
/AI/Skirmish/NullJavaAI/sourceFiles.txt
/AI/Skirmish/NullOOJavaAI/sourceFiles.txt
/AI/Wrappers/Cpp/src-generated/
*.jar


# Misc file endings (eg. build or temp files)
*.o
*.so
*.log
*~
.*.swp
*.a
*.gch
*.dir
*.class
*.orig
*.dylib

*.obj
*.dll
*.exe

# generated files
/demotool
/spring
/spring-dedicated
/spring-headless
/springsettings.cfg
/src-generated

#buildbot generated dir
/build

#installer downloaded/generated stuff
/installer/Springlobby/
/installer/*.exe

#spring related files when run in portable mode
/cache
/lobby
/log
/infolog.txt
/demos
/LuaUI

#Visual Studio files
*.vcxproj
*.vcxproj.filters
*.vcxproj.user
<<<<<<< HEAD
*.pyc
Debug/
Release/
RelWithDebInfo/
x64/
*.sln
*.db
Spring.VC.VC.opendb

# downloaded files
/pool
/maps
/rapid
/packages
=======

CMakeLists.txt
.gitignore
>>>>>>> 9010e127
<|MERGE_RESOLUTION|>--- conflicted
+++ resolved
@@ -141,7 +141,6 @@
 *.vcxproj
 *.vcxproj.filters
 *.vcxproj.user
-<<<<<<< HEAD
 *.pyc
 Debug/
 Release/
@@ -156,8 +155,6 @@
 /maps
 /rapid
 /packages
-=======
 
 CMakeLists.txt
-.gitignore
->>>>>>> 9010e127
+.gitignore