--- conflicted
+++ resolved
@@ -1253,13 +1253,6 @@
 	}
 
 	if (outline) {
-<<<<<<< HEAD
-		const float lightOutline[4] = { 0.85f, 0.85f, 0.85f, 0.8f };
-		const float darkOutline[4]  = { 0.25f, 0.25f, 0.25f, 0.8f };
-		//const float noshow[4] = { 0.0f, 0.0f, 0.0f, 0.0f };
-
-=======
->>>>>>> d4c9f73b
 		if (lightOut) {
 			font->SetOutlineColor(0.95f, 0.95f, 0.95f, 0.8f);
 		} else {
