--- conflicted
+++ resolved
@@ -62,11 +62,6 @@
 
 	LuaPushNamedNumber(L, "startPosType",  startPosType);
 
-<<<<<<< HEAD
-	LuaPushNamedBool(L,   "limitDGun",        limitDGun);
-=======
-	LuaPushNamedBool(L,   "commEnds",         (gameSetup->gameMode >= 1));
->>>>>>> 36c0772a
 	LuaPushNamedBool(L,   "ghostedBuildings", ghostedBuildings);
 
 	const CMapInfo* mi = mapInfo;
