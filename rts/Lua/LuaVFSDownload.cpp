/* This file is part of the Spring engine (GPL v2 or later), see LICENSE.html */

#include "System/EventHandler.h"

#include "LuaVFSDownload.h"
#include "System/SafeUtil.h"
#include "System/EventHandler.h"
#include "System/Platform/Threading.h" // Is{Main,GameLoad}Thread
#include "System/Threading/SpringThreading.h"
#include "System/FileSystem/ArchiveScanner.h"
#include "System/FileSystem/DataDirLocater.h"

#include "LuaInclude.h"
#include "LuaUtils.h"

<<<<<<< HEAD
/******************************************************************************/
/******************************************************************************/
=======
#include <deque>
#include <memory>


struct DLEvent {
	DLEvent(int _id): id(_id) {}
	virtual ~DLEvent() = default;
	virtual void Process() const = 0;
>>>>>>> decbfc08

struct dlEvent {
	int id;
	virtual void processEvent() = 0;
	virtual ~dlEvent(){}
};

struct dlStarted : public dlEvent {
	void processEvent() {
		eventHandler.DownloadStarted(id);
	}
};
struct dlFinished : public dlEvent {
	void processEvent() {
		eventHandler.DownloadFinished(id);
	}
};
struct dlFailed : public dlEvent {
	int errorID;
	void processEvent() {
		eventHandler.DownloadFailed(id, errorID);
	}
};
struct dlProgress : public dlEvent {
	long downloaded;
	long total;
	void processEvent() {
		eventHandler.DownloadProgress(id, downloaded, total);
	}
};

struct DownloadItem {
	int id;
	std::string filename;
	DownloadEnum::Category cat;
<<<<<<< HEAD
	DownloadItem() { }
	DownloadItem(int id_, const std::string& filename, DownloadEnum::Category& cat) : id(id_), filename(filename), cat(cat) { }
=======

	DownloadItem() = default;
	DownloadItem(int id_, const std::string& filename_, DownloadEnum::Category& cat_) : id(id_), filename(filename_), cat(cat_) {}
>>>>>>> decbfc08
};


struct DownloadQueue {
public:
<<<<<<< HEAD
	DownloadQueue(): thread(nullptr), breakLoop(false) {}
=======
	DownloadQueue() = default;
>>>>>>> decbfc08
	~DownloadQueue() { Join(); }

	void Pump();
	void Push(const DownloadItem& downloadItem);
	bool Remove(int id);

	void Join();
private:
	std::deque<DownloadItem> queue;
	spring::mutex mutex;
<<<<<<< HEAD
	spring::thread* thread;
	bool breakLoop;
} downloadQueue;
=======
	spring::thread thread;

	bool breakLoop = false;
};

>>>>>>> decbfc08

std::deque<dlEvent*> dlEventQueue;
spring::mutex dlEventQueueMutex;

void AddQueueEvent(dlEvent* ev) {
	std::lock_guard<spring::mutex> lck(dlEventQueueMutex);
	dlEventQueue.push_back(ev);
}

void QueueDownloadStarted(int id) //queue from other thread download started event
{
	dlStarted* ev = new dlStarted();
	ev->id = id;
	AddQueueEvent(ev);
}

void QueueDownloadFinished(int id) //queue from other thread download started event
{
	dlFinished* ev = new dlFinished();
	ev->id = id;
	AddQueueEvent(ev);
}

void QueueDownloadFailed(int id, int errorID) //queue from other thread download started event
{
	dlFailed* ev = new dlFailed();
	ev->id = id;
	ev->errorID = errorID;
	AddQueueEvent(ev);
}

void QueueDownloadProgress(int id, long downloaded, long total) //queue from other thread download started event
{
	dlProgress* ev = new dlProgress();
	ev->id = id;
	ev->downloaded = downloaded;
	ev->total = total;
	AddQueueEvent(ev);
}


static int queueIDCount = -1;
static int currentDownloadID = -1;

void StartDownload();

void UpdateProgress(int done, int size) {
	QueueDownloadProgress(currentDownloadID, done, size);
}


int Download(int id, const std::string& filename, DownloadEnum::Category cat)
{
	currentDownloadID = id;
	// FIXME: Progress is incorrectly updated when rapid is queried to check for existing packages.
	SetDownloadListener(UpdateProgress);
	LOG_L(L_DEBUG, "Going to download %s", filename.c_str());
	const int count = DownloadSearch(cat, filename.c_str());
	for (int i = 0; i < count; i++) {
		DownloadAdd(i);
		struct downloadInfo dl;
		if (DownloadGetInfo(i, dl)) {
			LOG_L(L_DEBUG, "Download info: %s %d", dl.filename, dl.cat);
		}
	}
	int result;
	LOG_L(L_DEBUG, "Download count: %d", count);
	// TODO: count will be 1 when archives already exist. We should instead return a different result with DownloadFailed/DownloadFinished?
	if (count == 0) { // there's nothing to download
		result = 2;
		QueueDownloadFailed(id, result);
	} else {
		LOG_L(L_DEBUG, "Download finished %s", filename.c_str());
		QueueDownloadStarted(id);
		result = DownloadStart();
		// TODO: This works but there are errors spammed as it's trying to clear timers in the main thread, which this is not:
		// Error: [Watchdog::ClearTimer(id)] Invalid thread 4 (_threadId=(nil))
		archiveScanner->ScanAllDirs();
	}

	return result;
}



void DownloadQueue::Join()
{
	breakLoop = true;
	if (thread != nullptr) {
		thread->join();
		spring::SafeDelete(thread);
	}
	breakLoop = false;
}

__FORCE_ALIGN_STACK__
void DownloadQueue::Pump()
{
	while (!breakLoop) {
		DownloadItem downloadItem;
		{
			std::lock_guard<spring::mutex> lck(mutex);
			assert(queue.size() > 0);
			downloadItem = queue.front();
		}
		const std::string& filename = downloadItem.filename;
		DownloadEnum::Category cat = downloadItem.cat;
		int id = downloadItem.id;

		if (!filename.empty()) {
			LOG_L(L_DEBUG, "DOWNLOADING: %s", filename.c_str());
			const int result = Download(id, filename, cat);
			if (result == 0) {
				QueueDownloadFinished(id);
			} else {
				QueueDownloadFailed(id, result);
			}
		}

		{
			std::lock_guard<spring::mutex> lck(mutex);
			queue.pop_front();
			if(queue.empty())
				break;
		}
	}
}

void DownloadQueue::Push(const DownloadItem& downloadItem)
{
	std::unique_lock<spring::mutex> lck(mutex);

	if (queue.empty()) {
		if (thread != nullptr) {
			lck.unlock();

			thread->join();
			spring::SafeDelete(thread);

			lck.lock();
		}

		// mutex is still locked, thread will block if it gets
		// to queue.front() before we get to queue.push_back()
		thread = new spring::thread(std::bind(&DownloadQueue::Pump, this));
	}

	queue.push_back(downloadItem);
}

bool DownloadQueue::Remove(int id)
{
	std::unique_lock<spring::mutex> lck(mutex);

	for (auto it = queue.begin(); it != queue.end(); ++it) {
		if (it->id != id) {
			continue;
		}

		if (it == queue.begin()) {
			SetAbortDownloads(true);
			lck.unlock();
			Join();
			lck.lock();
			SetAbortDownloads(false);
			thread = new spring::thread(std::bind(&DownloadQueue::Pump, this));
		} else {
			queue.erase(it);
		}
		return true;
	}
	return false;
}



/******************************************************************************/

bool LuaVFSDownload::PushEntries(lua_State* L)
{
	REGISTER_LUA_CFUNC(DownloadArchive);
	REGISTER_LUA_CFUNC(AbortDownload);
	return true;
}


LuaVFSDownload::LuaVFSDownload():
	CEventClient("[LuaVFSDownload]", 314161, false)
{
	DownloadInit();
	DownloadSetConfig(CONFIG_FILESYSTEM_WRITEPATH, dataDirLocater.GetWriteDirPath().c_str());
}

LuaVFSDownload::~LuaVFSDownload()
{
	DownloadShutdown();
}

void LuaVFSDownload::Init()
{
	eventHandler.AddClient(luaVFSDownload);
}

void LuaVFSDownload::Free(bool stopDownloads)
{
	eventHandler.RemoveClient(luaVFSDownload);
	if (stopDownloads) {
		SetAbortDownloads(true);
		downloadQueue.Join();
	}
}


LuaVFSDownload* LuaVFSDownload::GetInstance()
{
<<<<<<< HEAD
	static LuaVFSDownload instance;
	return &instance;
=======
	assert(Threading::IsMainThread() || Threading::IsGameLoadThread());
	// only locks the mutex if the queue is not empty
	std::unique_lock<spring::mutex> lck(dlEventQueueMutex);

	while (!dlEventQueue.empty()) {
		std::shared_ptr<DLEvent> ev = dlEventQueue.front();
		dlEventQueue.pop_front();

		{
			dlEventQueueMutex.unlock();
			ev->Process();
			dlEventQueueMutex.lock();
		}
	}
}



bool LuaVFSDownload::PushEntries(lua_State* L)
{
	REGISTER_LUA_CFUNC(DownloadArchive);
	REGISTER_LUA_CFUNC(AbortDownload);
	REGISTER_LUA_CFUNC(ScanAllDirs);
	return true;
>>>>>>> decbfc08
}

int LuaVFSDownload::DownloadArchive(lua_State* L)
{
	const std::string filename = luaL_checkstring(L, 1);
	const std::string categoryStr = luaL_checkstring(L, 2);
	if (filename.empty()) {
		return luaL_error(L, "Missing download archive name.");
	}

	DownloadEnum::Category cat;
	if (categoryStr == "map") {
		cat = DownloadEnum::CAT_MAP;
	} else if (categoryStr == "game") {
		cat = DownloadEnum::CAT_GAME;
	} else if (categoryStr == "engine") {
		cat = DownloadEnum::CAT_ENGINE;
	} else {
		return luaL_error(L, "Category must be one of: map, game, engine.");
	}

	queueIDCount++;
	downloadQueue.Push(DownloadItem(queueIDCount, filename, cat));
	eventHandler.DownloadQueued(queueIDCount, filename, categoryStr);
	return 0;
}

int LuaVFSDownload::AbortDownload(lua_State* L)
{
	const int id = luaL_checkint(L, 1);
	bool removed = downloadQueue.Remove(id);
	lua_pushboolean(L, removed);
	return 1;
}

<<<<<<< HEAD
void LuaVFSDownload::Update()
{
	assert(Threading::IsMainThread() || Threading::IsGameLoadThread());
	// only locks the mutex if the queue is not empty
	std::unique_lock<spring::mutex> lck(dlEventQueueMutex);
	while (!dlEventQueue.empty()) {
		dlEvent* ev = dlEventQueue.front();
		dlEventQueue.pop_front();

		{
			dlEventQueueMutex.unlock();
			ev->processEvent();
			spring::SafeDelete(ev);
			dlEventQueueMutex.lock();
		}
	}
}
=======
int LuaVFSDownload::ScanAllDirs(lua_State* L)
{
	archiveScanner->ScanAllDirs();
	return 0;
}
>>>>>>> decbfc08
<|MERGE_RESOLUTION|>--- conflicted
+++ resolved
@@ -1,6 +1,4 @@
 /* This file is part of the Spring engine (GPL v2 or later), see LICENSE.html */
-
-#include "System/EventHandler.h"
 
 #include "LuaVFSDownload.h"
 #include "System/SafeUtil.h"
@@ -9,14 +7,11 @@
 #include "System/Threading/SpringThreading.h"
 #include "System/FileSystem/ArchiveScanner.h"
 #include "System/FileSystem/DataDirLocater.h"
+#include "../tools/pr-downloader/src/pr-downloader.h"
 
 #include "LuaInclude.h"
 #include "LuaUtils.h"
 
-<<<<<<< HEAD
-/******************************************************************************/
-/******************************************************************************/
-=======
 #include <deque>
 #include <memory>
 
@@ -25,162 +20,144 @@
 	DLEvent(int _id): id(_id) {}
 	virtual ~DLEvent() = default;
 	virtual void Process() const = 0;
->>>>>>> decbfc08
-
-struct dlEvent {
+
 	int id;
-	virtual void processEvent() = 0;
-	virtual ~dlEvent(){}
-};
-
-struct dlStarted : public dlEvent {
-	void processEvent() {
+};
+
+struct DLStartedEvent: public DLEvent {
+	DLStartedEvent(int _id): DLEvent(_id) {}
+	void Process() const override {
+		// handled by DLFinishedEvent
+		// archiveScanner->ScanAllDirs();
 		eventHandler.DownloadStarted(id);
 	}
 };
-struct dlFinished : public dlEvent {
-	void processEvent() {
+
+struct DLFinishedEvent: public DLEvent {
+	DLFinishedEvent(int _id): DLEvent(_id) {}
+	void Process() const override {
+		// rescan before notifying clients; typically blocks less than ~50ms
+		archiveScanner->ScanAllDirs();
 		eventHandler.DownloadFinished(id);
 	}
 };
-struct dlFailed : public dlEvent {
+
+struct DLFailedEvent: public DLEvent {
+	DLFailedEvent(int _id, int _errorID): DLEvent(_id), errorID(_errorID) {}
+	void Process() const override { eventHandler.DownloadFailed(id, errorID); }
+
 	int errorID;
-	void processEvent() {
-		eventHandler.DownloadFailed(id, errorID);
-	}
-};
-struct dlProgress : public dlEvent {
+};
+
+struct DLProgressEvent: public DLEvent {
+	DLProgressEvent(int _id, long _downloaded, long _total): DLEvent(_id), downloaded(_downloaded), total(_total) {}
+	void Process() const override { eventHandler.DownloadProgress(id, downloaded, total); }
+
 	long downloaded;
 	long total;
-	void processEvent() {
-		eventHandler.DownloadProgress(id, downloaded, total);
-	}
-};
+};
+
+
 
 struct DownloadItem {
 	int id;
 	std::string filename;
 	DownloadEnum::Category cat;
-<<<<<<< HEAD
-	DownloadItem() { }
-	DownloadItem(int id_, const std::string& filename, DownloadEnum::Category& cat) : id(id_), filename(filename), cat(cat) { }
-=======
 
 	DownloadItem() = default;
 	DownloadItem(int id_, const std::string& filename_, DownloadEnum::Category& cat_) : id(id_), filename(filename_), cat(cat_) {}
->>>>>>> decbfc08
 };
 
 
 struct DownloadQueue {
 public:
-<<<<<<< HEAD
-	DownloadQueue(): thread(nullptr), breakLoop(false) {}
-=======
 	DownloadQueue() = default;
->>>>>>> decbfc08
 	~DownloadQueue() { Join(); }
 
 	void Pump();
 	void Push(const DownloadItem& downloadItem);
+	void Join();
+
 	bool Remove(int id);
 
-	void Join();
 private:
 	std::deque<DownloadItem> queue;
 	spring::mutex mutex;
-<<<<<<< HEAD
-	spring::thread* thread;
-	bool breakLoop;
-} downloadQueue;
-=======
 	spring::thread thread;
 
 	bool breakLoop = false;
 };
 
->>>>>>> decbfc08
-
-std::deque<dlEvent*> dlEventQueue;
-spring::mutex dlEventQueueMutex;
-
-void AddQueueEvent(dlEvent* ev) {
+
+static DownloadQueue downloadQueue;
+
+static std::deque< std::shared_ptr<DLEvent> > dlEventQueue;
+static spring::mutex dlEventQueueMutex;
+
+static int queueIDCount = -1;
+static int currentDownloadID = -1;
+
+
+
+static void AddQueueEvent(std::shared_ptr<DLEvent> ev) {
 	std::lock_guard<spring::mutex> lck(dlEventQueueMutex);
 	dlEventQueue.push_back(ev);
 }
 
-void QueueDownloadStarted(int id) //queue from other thread download started event
-{
-	dlStarted* ev = new dlStarted();
-	ev->id = id;
-	AddQueueEvent(ev);
-}
-
-void QueueDownloadFinished(int id) //queue from other thread download started event
-{
-	dlFinished* ev = new dlFinished();
-	ev->id = id;
-	AddQueueEvent(ev);
-}
-
-void QueueDownloadFailed(int id, int errorID) //queue from other thread download started event
-{
-	dlFailed* ev = new dlFailed();
-	ev->id = id;
-	ev->errorID = errorID;
-	AddQueueEvent(ev);
-}
-
-void QueueDownloadProgress(int id, long downloaded, long total) //queue from other thread download started event
-{
-	dlProgress* ev = new dlProgress();
-	ev->id = id;
-	ev->downloaded = downloaded;
-	ev->total = total;
-	AddQueueEvent(ev);
-}
-
-
-static int queueIDCount = -1;
-static int currentDownloadID = -1;
-
-void StartDownload();
-
-void UpdateProgress(int done, int size) {
-	QueueDownloadProgress(currentDownloadID, done, size);
-}
-
-
-int Download(int id, const std::string& filename, DownloadEnum::Category cat)
+static void QueueDownloadStarted(int id) { AddQueueEvent(std::make_shared<DLStartedEvent>(id)); }
+static void QueueDownloadFinished(int id) { AddQueueEvent(std::make_shared<DLFinishedEvent>(id)); }
+static void QueueDownloadFailed(int id, int errorID) { AddQueueEvent(std::make_shared<DLFailedEvent>(id, errorID)); }
+static void QueueDownloadProgress(int id, long downloaded, long total) { AddQueueEvent(std::make_shared<DLProgressEvent>(id, downloaded, total)); }
+
+static void UpdateProgress(int done, int size) { QueueDownloadProgress(currentDownloadID, done, size); }
+
+
+
+static int StartDownloadJob(int id, const std::string& filename, DownloadEnum::Category cat)
 {
 	currentDownloadID = id;
-	// FIXME: Progress is incorrectly updated when rapid is queried to check for existing packages.
+
+	// FIXME: progress is incorrectly updated when rapid is queried to check for existing packages
 	SetDownloadListener(UpdateProgress);
-	LOG_L(L_DEBUG, "Going to download %s", filename.c_str());
+
+	LOG_L(L_DEBUG, "[%s] downloading \"%s\"", __func__, filename.c_str());
+
 	const int count = DownloadSearch(cat, filename.c_str());
+
+	LOG_L(L_DEBUG, "[%s] download count: %d", __func__, count);
+
 	for (int i = 0; i < count; i++) {
 		DownloadAdd(i);
+
 		struct downloadInfo dl;
-		if (DownloadGetInfo(i, dl)) {
-			LOG_L(L_DEBUG, "Download info: %s %d", dl.filename, dl.cat);
-		}
-	}
-	int result;
-	LOG_L(L_DEBUG, "Download count: %d", count);
-	// TODO: count will be 1 when archives already exist. We should instead return a different result with DownloadFailed/DownloadFinished?
-	if (count == 0) { // there's nothing to download
-		result = 2;
-		QueueDownloadFailed(id, result);
-	} else {
-		LOG_L(L_DEBUG, "Download finished %s", filename.c_str());
-		QueueDownloadStarted(id);
-		result = DownloadStart();
-		// TODO: This works but there are errors spammed as it's trying to clear timers in the main thread, which this is not:
-		// Error: [Watchdog::ClearTimer(id)] Invalid thread 4 (_threadId=(nil))
-		archiveScanner->ScanAllDirs();
-	}
-
-	return result;
+		if (!DownloadGetInfo(i, dl))
+			continue;
+
+		LOG_L(L_DEBUG, "\tinfo=%d name=%s cat=%d", i, dl.filename, dl.cat);
+	}
+
+	// nothing to download
+	// TODO:
+	//   count will be 1 when an archive already exists; should
+	//   instead return a different result with DownloadFailed
+	//   or DownloadFinished?
+	if (count == 0) {
+		QueueDownloadFailed(id, 2);
+		return 2;
+	}
+
+	QueueDownloadStarted(id);
+
+	// FIXME:
+	//   many functions in ArchiveScanner do not lock, and are called at
+	//   various stages during loading (e.g. ArchiveFromName in PreGame)
+	//   a call to VFS.DownloadArchive (say from LuaMenu just prior to a
+	//   Spring.Reload) pushes an item into the queue which might at any
+	//   point be consumed by the dl-pump thread running StartDownloadJob
+	//   so this is problematic
+	//   does not even make sense to rescan until download is *finished*
+	// archiveScanner->ScanAllDirs();
+	return (DownloadStart());
 }
 
 
@@ -188,10 +165,10 @@
 void DownloadQueue::Join()
 {
 	breakLoop = true;
-	if (thread != nullptr) {
-		thread->join();
-		spring::SafeDelete(thread);
-	}
+
+	if (thread.joinable())
+		thread.join();
+
 	breakLoop = false;
 }
 
@@ -202,27 +179,27 @@
 		DownloadItem downloadItem;
 		{
 			std::lock_guard<spring::mutex> lck(mutex);
-			assert(queue.size() > 0);
+			assert(!queue.empty());
 			downloadItem = queue.front();
 		}
+
 		const std::string& filename = downloadItem.filename;
-		DownloadEnum::Category cat = downloadItem.cat;
-		int id = downloadItem.id;
 
 		if (!filename.empty()) {
-			LOG_L(L_DEBUG, "DOWNLOADING: %s", filename.c_str());
-			const int result = Download(id, filename, cat);
+			const int result = StartDownloadJob(downloadItem.id, filename, downloadItem.cat);
+
 			if (result == 0) {
-				QueueDownloadFinished(id);
+				QueueDownloadFinished(downloadItem.id);
 			} else {
-				QueueDownloadFailed(id, result);
+				QueueDownloadFailed(downloadItem.id, result);
 			}
 		}
 
 		{
 			std::lock_guard<spring::mutex> lck(mutex);
 			queue.pop_front();
-			if(queue.empty())
+
+			if (queue.empty())
 				break;
 		}
 	}
@@ -233,18 +210,16 @@
 	std::unique_lock<spring::mutex> lck(mutex);
 
 	if (queue.empty()) {
-		if (thread != nullptr) {
+		// keep only one concurrent download-thread
+		if (thread.joinable()) {
 			lck.unlock();
-
-			thread->join();
-			spring::SafeDelete(thread);
-
+			thread.join();
 			lck.lock();
 		}
 
 		// mutex is still locked, thread will block if it gets
 		// to queue.front() before we get to queue.push_back()
-		thread = new spring::thread(std::bind(&DownloadQueue::Pump, this));
+		thread = std::move(spring::thread(&DownloadQueue::Pump, this));
 	}
 
 	queue.push_back(downloadItem);
@@ -255,9 +230,8 @@
 	std::unique_lock<spring::mutex> lck(mutex);
 
 	for (auto it = queue.begin(); it != queue.end(); ++it) {
-		if (it->id != id) {
+		if (it->id != id)
 			continue;
-		}
 
 		if (it == queue.begin()) {
 			SetAbortDownloads(true);
@@ -265,29 +239,24 @@
 			Join();
 			lck.lock();
 			SetAbortDownloads(false);
-			thread = new spring::thread(std::bind(&DownloadQueue::Pump, this));
+
+			thread = std::move(spring::thread(&DownloadQueue::Pump, this));
 		} else {
 			queue.erase(it);
 		}
+
 		return true;
 	}
+
 	return false;
 }
 
 
 
-/******************************************************************************/
-
-bool LuaVFSDownload::PushEntries(lua_State* L)
-{
-	REGISTER_LUA_CFUNC(DownloadArchive);
-	REGISTER_LUA_CFUNC(AbortDownload);
-	return true;
-}
-
-
-LuaVFSDownload::LuaVFSDownload():
-	CEventClient("[LuaVFSDownload]", 314161, false)
+
+
+
+LuaVFSDownload::LuaVFSDownload(): CEventClient("[LuaVFSDownload]", 314161, false)
 {
 	DownloadInit();
 	DownloadSetConfig(CONFIG_FILESYSTEM_WRITEPATH, dataDirLocater.GetWriteDirPath().c_str());
@@ -298,6 +267,7 @@
 	DownloadShutdown();
 }
 
+
 void LuaVFSDownload::Init()
 {
 	eventHandler.AddClient(luaVFSDownload);
@@ -306,6 +276,7 @@
 void LuaVFSDownload::Free(bool stopDownloads)
 {
 	eventHandler.RemoveClient(luaVFSDownload);
+
 	if (stopDownloads) {
 		SetAbortDownloads(true);
 		downloadQueue.Join();
@@ -313,12 +284,8 @@
 }
 
 
-LuaVFSDownload* LuaVFSDownload::GetInstance()
-{
-<<<<<<< HEAD
-	static LuaVFSDownload instance;
-	return &instance;
-=======
+void LuaVFSDownload::Update()
+{
 	assert(Threading::IsMainThread() || Threading::IsGameLoadThread());
 	// only locks the mutex if the queue is not empty
 	std::unique_lock<spring::mutex> lck(dlEventQueueMutex);
@@ -343,16 +310,15 @@
 	REGISTER_LUA_CFUNC(AbortDownload);
 	REGISTER_LUA_CFUNC(ScanAllDirs);
 	return true;
->>>>>>> decbfc08
 }
 
 int LuaVFSDownload::DownloadArchive(lua_State* L)
 {
-	const std::string filename = luaL_checkstring(L, 1);
-	const std::string categoryStr = luaL_checkstring(L, 2);
-	if (filename.empty()) {
+	const std::string& filename = luaL_checkstring(L, 1);
+	const std::string& categoryStr = luaL_checkstring(L, 2);
+
+	if (filename.empty())
 		return luaL_error(L, "Missing download archive name.");
-	}
 
 	DownloadEnum::Category cat;
 	if (categoryStr == "map") {
@@ -373,34 +339,12 @@
 
 int LuaVFSDownload::AbortDownload(lua_State* L)
 {
-	const int id = luaL_checkint(L, 1);
-	bool removed = downloadQueue.Remove(id);
-	lua_pushboolean(L, removed);
+	lua_pushboolean(L, downloadQueue.Remove(luaL_checkint(L, 1)));
 	return 1;
 }
 
-<<<<<<< HEAD
-void LuaVFSDownload::Update()
-{
-	assert(Threading::IsMainThread() || Threading::IsGameLoadThread());
-	// only locks the mutex if the queue is not empty
-	std::unique_lock<spring::mutex> lck(dlEventQueueMutex);
-	while (!dlEventQueue.empty()) {
-		dlEvent* ev = dlEventQueue.front();
-		dlEventQueue.pop_front();
-
-		{
-			dlEventQueueMutex.unlock();
-			ev->processEvent();
-			spring::SafeDelete(ev);
-			dlEventQueueMutex.lock();
-		}
-	}
-}
-=======
 int LuaVFSDownload::ScanAllDirs(lua_State* L)
 {
 	archiveScanner->ScanAllDirs();
 	return 0;
-}
->>>>>>> decbfc08
+}