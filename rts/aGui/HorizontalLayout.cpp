/* This file is part of the Spring engine (GPL v2 or later), see LICENSE.html */

#include "HorizontalLayout.h"

#include "Gui.h"
#include "Rendering/GL/myGL.h"

namespace agui
{

HorizontalLayout::HorizontalLayout(GuiElement* parent) : GuiElement(parent)
{
}

void HorizontalLayout::DrawSelf()
{
	if (borderWidth <= 0.0f)
		return;

	glLineWidth(borderWidth);
<<<<<<< HEAD
	gui->SetColor(1.f,1.f,1.f, Opacity());
	DrawBox(GL_LINE_LOOP, 0, 2);
=======
	gui->SetColor(1.0f, 1.0f, 1.0f, Opacity());
	DrawBox(GL_LINE_LOOP);
>>>>>>> 0e397523
}

void HorizontalLayout::GeometryChangeSelf()
{
	GuiElement::GeometryChangeSelf();

	if (children.empty())
		return;

	unsigned numFixedObjs = 0;
	unsigned sumObjWeight = 0;

	float totalFixedSize = 0.0;

	for (const auto& child: children) {
		if (!child->SizeFixed())
			continue;

		numFixedObjs += 1;
		totalFixedSize += child->GetSize()[0];
	}

	for (const auto& child: children) {
		sumObjWeight += child->Weight();
	}

	const float hspaceBorder = 2.0f * borderSpacing;
	const float hspaceTotal  = std::max(1.0f, float(sumObjWeight - numFixedObjs));
	const float hspacePerObj = (size[0] - float(sumObjWeight - 1) * itemSpacing - hspaceBorder - totalFixedSize) / hspaceTotal;

	float startX = pos[0] + borderSpacing;

	for (const auto& child: children) {
		child->SetPos(startX, pos[1] + borderSpacing);

		if (child->SizeFixed()) {
			child->SetSize(child->GetSize()[0], size[1] - hspaceBorder, true);
			startX += child->GetSize()[0] + itemSpacing;
		} else {
			child->SetSize(hspacePerObj * float(child->Weight()), size[1] - hspaceBorder);
			startX += hspacePerObj*float(child->Weight()) + itemSpacing;
		}
	}
}

}<|MERGE_RESOLUTION|>--- conflicted
+++ resolved
@@ -18,13 +18,8 @@
 		return;
 
 	glLineWidth(borderWidth);
-<<<<<<< HEAD
-	gui->SetColor(1.f,1.f,1.f, Opacity());
+	gui->SetColor(1.0f, 1.0f, 1.0f, Opacity());
 	DrawBox(GL_LINE_LOOP, 0, 2);
-=======
-	gui->SetColor(1.0f, 1.0f, 1.0f, Opacity());
-	DrawBox(GL_LINE_LOOP);
->>>>>>> 0e397523
 }
 
 void HorizontalLayout::GeometryChangeSelf()
