--- conflicted
+++ resolved
@@ -69,14 +69,9 @@
 void CSkirmishAIWrapper::CreateCallback() {
 
 	if (c_callback == NULL) {
-<<<<<<< HEAD
-		callback   = new CGlobalAICallback(this);
-		c_callback = skirmishAiCallback_getInstanceFor(skirmishAIId, teamId, callback);
-=======
 		callback = new CAICallback(teamId);
 		cheats = new CAICheats(this);
-		c_callback = skirmishAiCallback_getInstanceFor(teamId, callback, cheats);
->>>>>>> b4aa80a4
+		c_callback = skirmishAiCallback_getInstanceFor(skirmishAIId, teamId, callback, cheats);
 	}
 }
 
