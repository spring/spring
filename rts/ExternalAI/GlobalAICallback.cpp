#include "StdAfx.h"
#include "GlobalAICallback.h"
#include "SkirmishAIWrapper.h"
#include "LogOutput.h"
#include "GroupHandler.h"
#include "AICheats.h"
#include "mmgr.h"

CGlobalAICallback::CGlobalAICallback(CSkirmishAIWrapper* ai):
	ai(ai),
	cheatCallback(0),
	callback(ai->GetTeamId(), grouphandlers[ai->GetTeamId()])
{
}

CGlobalAICallback::~CGlobalAICallback()
{
	delete cheatCallback;
}

IAICheats* CGlobalAICallback::GetCheatInterface()
{
	if (cheatCallback)
		return cheatCallback;

<<<<<<< HEAD
	logOutput.Print("SkirmishAI (with team ID = %i): Cheating enabled!", ai->GetTeamId());
	cheatCallback = SAFE_NEW CAICheats(ai);
	return cheatCallback;
=======
	logOutput.Print("GlobalAI%i: Cheating enabled.", ai->team);
	cheats = new CAICheats(ai);
	return cheats;
>>>>>>> 7943d188
}

IAICallback* CGlobalAICallback::GetAICallback()
{
	return &callback;
}

IMPLEMENT_PURE_VIRTUAL(IGlobalAICallback::~IGlobalAICallback())<|MERGE_RESOLUTION|>--- conflicted
+++ resolved
@@ -23,15 +23,9 @@
 	if (cheatCallback)
 		return cheatCallback;
 
-<<<<<<< HEAD
 	logOutput.Print("SkirmishAI (with team ID = %i): Cheating enabled!", ai->GetTeamId());
-	cheatCallback = SAFE_NEW CAICheats(ai);
+	cheatCallback = new CAICheats(ai);
 	return cheatCallback;
-=======
-	logOutput.Print("GlobalAI%i: Cheating enabled.", ai->team);
-	cheats = new CAICheats(ai);
-	return cheats;
->>>>>>> 7943d188
 }
 
 IAICallback* CGlobalAICallback::GetAICallback()
