/* This file is part of the Spring engine (GPL v2 or later), see LICENSE.html */

#include "Game/GlobalUnsynced.h"
#include "Game/SelectedUnits.h"
#include "Game/UI/GuiHandler.h"
#include "Map/BaseGroundDrawer.h"
#include "Map/Ground.h"
#include "Map/ReadMap.h"
#include "Sim/Misc/GlobalSynced.h"
#include "Sim/Misc/LosHandler.h"
#include "Sim/MoveTypes/MoveInfo.h"
#include "Sim/MoveTypes/MoveMath/MoveMath.h"
#include "Sim/Units/BuildInfo.h"
#include "Sim/Units/Unit.h"
#include "Sim/Units/UnitHandler.h"
#include "Sim/Units/UnitDef.h"
#include "Sim/Units/UnitDefHandler.h"

// FIXME
#define private public
#include "Sim/Path/Default/IPath.h"
#include "Sim/Path/Default/PathFinder.h"
#include "Sim/Path/Default/PathFinderDef.h"
#include "Sim/Path/Default/PathEstimator.h"
#include "Sim/Path/Default/PathManager.h"
#include "Sim/Path/Default/PathHeatMap.hpp"
#include "Sim/Path/Default/PathFlowMap.hpp"
#undef private

#include "Rendering/glFont.h"
#include "Rendering/GlobalRendering.h"
#include "Rendering/DefaultPathDrawer.h"
#include "Rendering/GL/myGL.h"
#include "Rendering/GL/glExtra.h"
#include "System/myMath.h"
#include "System/Color.h"
#include "System/Util.h"

#define PE_EXTRA_DEBUG_OVERLAYS 1

static CPathManager* pm = NULL;

static const MoveData* GetMoveData() {
	const MoveData* md = NULL;
	const CUnitSet& unitSet = selectedUnits.selectedUnits;

	if (moveinfo->moveData.empty()) {
		return md;
	}

	md = moveinfo->moveData[0];

	if (!unitSet.empty()) {
		const CUnit* unit = *(unitSet.begin());
		const UnitDef* unitDef = unit->unitDef;

		if (unitDef->movedata != NULL) {
			md = unitDef->movedata;
		}
	}

	return md;
}

static inline float GetSpeedMod(const MoveData* md, const CMoveMath* mm, int sqx, int sqy) {
	float m = 0.0f;

	#if 0
	const int hmIdx = sqy * gs->mapxp1 + sqx;
	const int cnIdx = sqy * gs->mapx   + sqx;

	const float height = hm[hmIdx];
	const float slope = 1.0f - cn[cnIdx].y;

	if (md->moveFamily == MoveData::Ship) {
		// only check water depth
		m = (height >= (-md->depth))? 0.0f: m;
	} else {
		// check depth and slope (if hover, only over land)
		m = std::max(0.0f, 1.0f - (slope / (md->maxSlope + 0.1f)));
		m = (height < (-md->depth))? 0.0f: m;
		m = (height <= 0.0f && md->moveFamily == MoveData::Hover)? 1.0f: m;
	}
	#else
	// NOTE: these values are not necessarily in [0, 1]
	m = mm->GetPosSpeedMod(md, sqx, sqy);
	#endif

	return m;
}

static inline SColor GetSpeedModColor(const float& m) {
	SColor col(120, 0, 80);

	if (m > 0.0f) {
		col.r = 255 - ((m <= 1.0f) ? (m * 255) : 255);
		col.g = 255 - col.r;
		col.b =   0;
	}

	return col;
}



static const SColor buildColors[] = {
	SColor(138, 138, 138), // nolos
	SColor(  0, 210,   0), // free
	SColor(190, 180,   0), // objblocked
	SColor(210,   0,   0), // terrainblocked
};

static inline const SColor& GetBuildColor(const DefaultPathDrawer::BuildSquareStatus& status) {
	return buildColors[status];
}




DefaultPathDrawer::DefaultPathDrawer() {
	pm = dynamic_cast<CPathManager*>(pathManager);
}

void DefaultPathDrawer::DrawAll() const {
	// CPathManager is not thread-safe
	if (!GML::SimEnabled() && globalRendering->drawdebug && (gs->cheatEnabled || gu->spectating)) {
		glPushAttrib(GL_ENABLE_BIT);

		Draw();
		Draw(pm->maxResPF);
		Draw(pm->medResPE);
		Draw(pm->lowResPE);

		glPopAttrib();
	}
}



void DefaultPathDrawer::UpdateExtraTexture(int extraTex, int starty, int endy, int offset, unsigned char* texMem) const {
	switch (extraTex) {
		case CBaseGroundDrawer::drawPathTraversability: {
			bool useCurrentBuildOrder = true;

			if (guihandler->inCommand <= 0) {
				useCurrentBuildOrder = false;
			}
			if (guihandler->inCommand >= guihandler->commands.size()) {
				useCurrentBuildOrder = false;
			}
			if (useCurrentBuildOrder && guihandler->commands[guihandler->inCommand].type != CMDTYPE_ICON_BUILDING) {
				useCurrentBuildOrder = false;
			}

			if (useCurrentBuildOrder) {
				for (int ty = starty; ty < endy; ++ty) {
					for (int tx = 0; tx < gs->hmapx; ++tx) {
						const float3 pos(tx * (SQUARE_SIZE << 1) + SQUARE_SIZE, 0.0f, ty * (SQUARE_SIZE << 1) + SQUARE_SIZE);
						const int idx = ((ty * (gs->pwr2mapx >> 1)) + tx) * 4 - offset;

						BuildSquareStatus status = FREE;

						if (!loshandler->InLos(pos, gu->myAllyTeam)) {
							status = NOLOS;
						} else {
							const UnitDef* ud = unitDefHandler->GetUnitDefByID(-guihandler->commands[guihandler->inCommand].id);
							const BuildInfo bi(ud, pos, guihandler->buildFacing);

							CFeature* f = NULL;

							GML_RECMUTEX_LOCK(quad); // UpdateExtraTexture - testunitbuildsquare accesses features in the quadfield

							if (uh->TestUnitBuildSquare(bi, f, gu->myAllyTeam, false)) {
								if (f != NULL) {
									status = OBJECTBLOCKED;
								}
							} else {
								status = TERRAINBLOCKED;
							}
						}

						const SColor& col = GetBuildColor(status);
						texMem[idx + CBaseGroundDrawer::COLOR_R] = col.r;
						texMem[idx + CBaseGroundDrawer::COLOR_G] = col.g;
						texMem[idx + CBaseGroundDrawer::COLOR_B] = col.b;
						texMem[idx + CBaseGroundDrawer::COLOR_A] = col.a;
					}
				}
			} else {
				const MoveData* md = NULL;
				const CMoveMath* mm = NULL;
				const bool los = (gs->cheatEnabled || gu->spectating);

				{
					GML_RECMUTEX_LOCK(sel); // UpdateExtraTexture

					const CUnitSet& selUnits = selectedUnits.selectedUnits;
					const CUnit* selUnit = NULL;

					// use the first selected unit, if it has the ability to move
					if (!selUnits.empty()) {
						selUnit = *selUnits.begin();
						md = selUnit->unitDef->movedata;
						mm = (md != NULL)? md->moveMath: NULL;
					}
				}

				for (int ty = starty; ty < endy; ++ty) {
					for (int tx = 0; tx < gs->hmapx; ++tx) {
						const int sqx = (tx << 1);
						const int sqy = (ty << 1);
						const int texIdx = ((ty * (gs->pwr2mapx >> 1)) + tx) * 4 - offset;

						if (md != NULL) {
							float s = 1.0f;

							if (los || loshandler->InLos(sqx, sqy, gu->myAllyTeam)) {
								if (mm->IsBlocked(*md, sqx,     sqy    ) & CMoveMath::BLOCK_STRUCTURE) { s -= 0.25f; }
								if (mm->IsBlocked(*md, sqx + 1, sqy    ) & CMoveMath::BLOCK_STRUCTURE) { s -= 0.25f; }
								if (mm->IsBlocked(*md, sqx,     sqy + 1) & CMoveMath::BLOCK_STRUCTURE) { s -= 0.25f; }
								if (mm->IsBlocked(*md, sqx + 1, sqy + 1) & CMoveMath::BLOCK_STRUCTURE) { s -= 0.25f; }
							}

							const float& m  = GetSpeedMod(md, mm, sqx, sqy);
							const SColor& c = GetSpeedModColor(m * s);

							texMem[texIdx + CBaseGroundDrawer::COLOR_R] = c.r;
							texMem[texIdx + CBaseGroundDrawer::COLOR_G] = c.g;
							texMem[texIdx + CBaseGroundDrawer::COLOR_B] = c.b;
							texMem[texIdx + CBaseGroundDrawer::COLOR_A] = c.a;
						} else {
							// we have nothing to show
							// -> draw a dark red overlay
							texMem[texIdx + CBaseGroundDrawer::COLOR_R] = 100;
							texMem[texIdx + CBaseGroundDrawer::COLOR_G] = 0;
							texMem[texIdx + CBaseGroundDrawer::COLOR_B] = 0;
							texMem[texIdx + CBaseGroundDrawer::COLOR_A] = 255;
						}
					}
				}
			}
		} break;

		case CBaseGroundDrawer::drawPathHeat: {
			const PathHeatMap* phm = pm->pathHeatMap;

			for (int ty = starty; ty < endy; ++ty) {
				for (int tx = 0; tx < gs->hmapx; ++tx) {
					const unsigned int texIdx = ((ty * (gs->pwr2mapx >> 1)) + tx) * 4 - offset;

					texMem[texIdx + CBaseGroundDrawer::COLOR_R] = Clamp(8 * phm->GetHeatValue(tx << 1, ty << 1), 32, 255);
					texMem[texIdx + CBaseGroundDrawer::COLOR_G] = 32;
					texMem[texIdx + CBaseGroundDrawer::COLOR_B] = 32;
					texMem[texIdx + CBaseGroundDrawer::COLOR_A] = 255;
				}
			}
		} break;

		case CBaseGroundDrawer::drawPathFlow: {
			const PathFlowMap* pfm = pm->pathFlowMap;
			const float maxFlow = pfm->GetMaxFlow();

			if (maxFlow > 0.0f) {
				for (int ty = starty; ty < endy; ++ty) {
					for (int tx = 0; tx < gs->hmapx; ++tx) {
						const unsigned int texIdx = ((ty * (gs->pwr2mapx >> 1)) + tx) * 4 - offset;
						const float3& flow = pfm->GetFlowVec(tx << 1, ty << 1);

						texMem[texIdx + CBaseGroundDrawer::COLOR_R] = (((flow.x + 1.0f) * 0.5f) * 255);
						texMem[texIdx + CBaseGroundDrawer::COLOR_B] = (((flow.z + 1.0f) * 0.5f) * 255);
						texMem[texIdx + CBaseGroundDrawer::COLOR_G] = (( flow.y               ) * 255);
						texMem[texIdx + CBaseGroundDrawer::COLOR_A] = 255;
					}
				}
			}
		} break;

		case CBaseGroundDrawer::drawPathCost: {
			const PathNodeStateBuffer& maxResStates = pm->maxResPF->squareStates;
			const PathNodeStateBuffer& medResStates = pm->medResPE->blockStates;
			const PathNodeStateBuffer& lowResStates = pm->lowResPE->blockStates;

			const unsigned int medResBlockSize = pm->medResPE->BLOCK_SIZE, medResBlocksX = pm->medResPE->nbrOfBlocksX;
			const unsigned int lowResBlockSize = pm->lowResPE->BLOCK_SIZE, lowResBlocksX = pm->lowResPE->nbrOfBlocksX;

			const float gCostMax[3] = {
				std::max(1.0f, maxResStates.GetMaxGCost()),
				std::max(1.0f, medResStates.GetMaxGCost()),
				std::max(1.0f, lowResStates.GetMaxGCost()),
			};

			for (int ty = starty; ty < endy; ++ty) {
				for (int tx = 0; tx < gs->hmapx; ++tx) {
					const unsigned int texIdx = ((ty * (gs->pwr2mapx >> 1)) + tx) * 4 - offset;
					// NOTE:
					//    tx is in [0, gs->hmapx>
					//    ty is in [0, gs->hmapy> (highResInfoTexWanted == false)
					const unsigned int hx = tx << 1;
					const unsigned int hy = ty << 1;

					float gCost[3] = {
						maxResStates.gCost[hy * gs->mapx + hx],
						medResStates.gCost[(hy / medResBlockSize) * medResBlocksX + (hx / medResBlockSize)],
						lowResStates.gCost[(hy / lowResBlockSize) * lowResBlocksX + (hx / lowResBlockSize)],
					};

					if (math::isinf(gCost[0])) { gCost[0] = gCostMax[0]; }
					if (math::isinf(gCost[1])) { gCost[1] = gCostMax[1]; }
					if (math::isinf(gCost[2])) { gCost[2] = gCostMax[2]; }

					// NOTE:
					//     the normalisation means each extraTextureUpdate block
					//     of rows gets assigned different colors when units are
					//     moving (so view it while paused)
					texMem[texIdx + CBaseGroundDrawer::COLOR_R] = (gCost[0] / gCostMax[0]) * 255;
					texMem[texIdx + CBaseGroundDrawer::COLOR_G] = (gCost[1] / gCostMax[1]) * 255;
					texMem[texIdx + CBaseGroundDrawer::COLOR_B] = (gCost[2] / gCostMax[2]) * 255;
					texMem[texIdx + CBaseGroundDrawer::COLOR_A] = 255;
				}
			}
		} break;

		default: {
		} break;
	}
}




void DefaultPathDrawer::Draw() const {
	glDisable(GL_TEXTURE_2D);
	glDisable(GL_LIGHTING);
	glLineWidth(3);

	const std::map<unsigned int, CPathManager::MultiPath*>& pathMap = pm->pathMap;
	std::map<unsigned int, CPathManager::MultiPath*>::const_iterator pi;

	for (pi = pathMap.begin(); pi != pathMap.end(); ++pi) {
		const CPathManager::MultiPath* path = pi->second;

		glBegin(GL_LINE_STRIP);

			typedef IPath::path_list_type::const_iterator PathIt;

			// draw low-res segments of <path> (green)
			glColor4f(0.0f, 0.0f, 1.0f, 1.0f);
			for (PathIt pvi = path->lowResPath.path.begin(); pvi != path->lowResPath.path.end(); ++pvi) {
				float3 pos = *pvi; pos.y += 5; glVertexf3(pos);
			}

			// draw med-res segments of <path> (blue)
			glColor4f(0.0f, 1.0f, 0.0f, 1.0f);
			for (PathIt pvi = path->medResPath.path.begin(); pvi != path->medResPath.path.end(); ++pvi) {
				float3 pos = *pvi; pos.y += 5; glVertexf3(pos);
			}

			// draw max-res segments of <path> (red)
			glColor4f(1.0f, 0.0f, 0.0f, 1.0f);
			for (PathIt pvi = path->maxResPath.path.begin(); pvi != path->maxResPath.path.end(); ++pvi) {
				float3 pos = *pvi; pos.y += 5; glVertexf3(pos);
			}

		glEnd();

		// visualize the path definition (goal, radius)
		Draw(path->peDef);
	}

	glLineWidth(1);
}



void DefaultPathDrawer::Draw(const CPathFinderDef* pfd) const {
	glColor4f(0.0f, 1.0f, 1.0f, 1.0f);
	glSurfaceCircle(pfd->goal, sqrt(pfd->sqGoalRadius), 20);
}

void DefaultPathDrawer::Draw(const CPathFinder* pf) const {
	glColor3f(0.7f, 0.2f, 0.2f);
	glDisable(GL_TEXTURE_2D);
	glBegin(GL_LINES);

	for (unsigned int idx = 0; idx < pf->openSquareBuffer.GetSize(); idx++) {
		const PathNode* os = pf->openSquareBuffer.GetNode(idx);
		const int2 sqr = os->nodePos;
		const int square = os->nodeNum;

		if (pf->squareStates.nodeMask[square] & PATHOPT_START)
			continue;

		float3 p1;
			p1.x = sqr.x * SQUARE_SIZE;
			p1.z = sqr.y * SQUARE_SIZE;
			p1.y = ground->GetHeightAboveWater(p1.x, p1.z, false) + 15.0f;
		float3 p2;

<<<<<<< HEAD
		const unsigned int dir = pf->squareStates.nodeMask[square] & PATHOPT_AXIS_DIRS;
		const unsigned int obx = sqr.x - pf->directionVectors[dir].x;
		const unsigned int obz = sqr.y - pf->directionVectors[dir].y;
		const unsigned int obsquare =  obz * gs->mapx + obx;
=======
		const int dir = pf->squareStates.nodeMask[square] & PATHOPT_DIRECTION;
		const int obx = sqr.x - pf->dirVectors2D[dir].x;
		const int obz = sqr.y - pf->dirVectors2D[dir].y;
		const int obsquare =  obz * gs->mapx + obx;
>>>>>>> deaf9f13

		if (obsquare >= 0) {
			p2.x = obx * SQUARE_SIZE;
			p2.z = obz * SQUARE_SIZE;
			p2.y = ground->GetHeightAboveWater(p2.x, p2.z, false) + 15.0f;

			glVertexf3(p1);
			glVertexf3(p2);
		}
	}

	glEnd();
}



void DefaultPathDrawer::Draw(const CPathEstimator* pe) const {
	GML_RECMUTEX_LOCK(sel); // Draw

	const MoveData* md = GetMoveData();
	const PathNodeStateBuffer& blockStates = pe->blockStates;

	glDisable(GL_TEXTURE_2D);
	glColor3f(1.0f, 1.0f, 0.0f);

	#if (PE_EXTRA_DEBUG_OVERLAYS == 1)
	const int overlayPeriod = GAME_SPEED * 5;
	const int overlayNumber = (gs->frameNum % (overlayPeriod * 3)) / overlayPeriod;
	const bool extraOverlay =
		(overlayNumber == 0 && pe == pm->medResPE) ||
		(overlayNumber == 1 && pe == pm->lowResPE);
	const int peNumBlocks = pe->nbrOfBlocksX * pe->nbrOfBlocksZ;
	const float peBlueValue = (pe == pm->lowResPE)? 1.0f: 0.0f;

	// alternate between the extra debug-overlays
	// (normally TMI, but useful to keep the code
	// compiling)
	if (extraOverlay && false) {
		glBegin(GL_LINES);

		for (int z = 0; z < pe->nbrOfBlocksZ; z++) {
			for (int x = 0; x < pe->nbrOfBlocksX; x++) {
				const int blockNr = z * pe->nbrOfBlocksX + x;

				float3 p1;
					p1.x = (blockStates.peNodeOffsets[blockNr][md->pathType].x) * SQUARE_SIZE;
					p1.z = (blockStates.peNodeOffsets[blockNr][md->pathType].y) * SQUARE_SIZE;
					p1.y = ground->GetHeightAboveWater(p1.x, p1.z, false) + 10.0f;

				glColor3f(1.0f, 1.0f, peBlueValue);
				glVertexf3(p1);
				glVertexf3(p1 - UpVector * 10.0f);

				for (int dir = 0; dir < PATH_DIRECTION_VERTICES; dir++) {
					const int obx = x + pe->directionVectors[dir].x;
					const int obz = z + pe->directionVectors[dir].y;

					if (obx <                 0) continue;
					if (obz <                 0) continue;
					if (obx >= pe->nbrOfBlocksX) continue;
					if (obz >= pe->nbrOfBlocksZ) continue;

					const int obBlockNr = obz * pe->nbrOfBlocksX + obx;
					const int vertexNr =
						md->pathType * peNumBlocks * PATH_DIRECTION_VERTICES +
						blockNr * PATH_DIRECTION_VERTICES + GetBlockVertexOffset(dir, pe->nbrOfBlocksX);
					const float cost = pe->vertexCosts[vertexNr] / pe->BLOCK_SIZE;

					float3 p2;
						p2.x = (blockStates.peNodeOffsets[obBlockNr][md->pathType].x) * SQUARE_SIZE;
						p2.z = (blockStates.peNodeOffsets[obBlockNr][md->pathType].y) * SQUARE_SIZE;
						p2.y = ground->GetHeightAboveWater(p2.x, p2.z, false) + 10.0f;

					glColor3f(1.0f / math::sqrtf(cost), 1.0f / cost, peBlueValue);
					glVertexf3(p1);
					glVertexf3(p2);
				}
			}
		}

		glEnd();

		for (int z = 0; z < pe->nbrOfBlocksZ; z++) {
			for (int x = 0; x < pe->nbrOfBlocksX; x++) {
				const int blockNr = z * pe->nbrOfBlocksX + x;

				float3 p1;
					p1.x = (blockStates.peNodeOffsets[blockNr][md->pathType].x) * SQUARE_SIZE;
					p1.z = (blockStates.peNodeOffsets[blockNr][md->pathType].y) * SQUARE_SIZE;
					p1.y = ground->GetHeightAboveWater(p1.x, p1.z, false) + 10.0f;

				for (int dir = 0; dir < PATH_DIRECTION_VERTICES; dir++) {
					const int obx = x + pe->directionVectors[dir].x;
					const int obz = z + pe->directionVectors[dir].y;

					if (obx <                 0) continue;
					if (obz <                 0) continue;
					if (obx >= pe->nbrOfBlocksX) continue;
					if (obz >= pe->nbrOfBlocksZ) continue;

					const int obBlockNr = obz * pe->nbrOfBlocksX + obx;
					const int vertexNr =
						md->pathType * peNumBlocks * PATH_DIRECTION_VERTICES +
						blockNr * PATH_DIRECTION_VERTICES + GetBlockVertexOffset(dir, pe->nbrOfBlocksX);
					const float cost = pe->vertexCosts[vertexNr] / pe->BLOCK_SIZE;

					float3 p2;
						p2.x = (blockStates.peNodeOffsets[obBlockNr][md->pathType].x) * SQUARE_SIZE;
						p2.z = (blockStates.peNodeOffsets[obBlockNr][md->pathType].y) * SQUARE_SIZE;
						p2.y = ground->GetHeightAboveWater(p2.x, p2.z, false) + 10.0f;

					p2 = (p1 + p2) / 2.0f;

					if (camera->pos.SqDistance(p2) >= (4000.0f * 4000.0f))
						continue;

					font->SetTextColor(1.0f, 1.0f / cost, peBlueValue, 1.0f);
					font->glWorldPrint(p2, 5.0f, FloatToString(cost, "f(%.2f)"));
				}
			}
		}
	}
	#endif


	if (pe == pm->medResPE) {
		glColor3f(0.2f, 0.7f, 0.2f);
	} else {
		glColor3f(0.2f, 0.2f, 0.7f);
	}

	{
		glBegin(GL_LINES);
		for (unsigned int idx = 0; idx < pe->openBlockBuffer.GetSize(); idx++) {
			const PathNode* ob = pe->openBlockBuffer.GetNode(idx);
			const int blockNr = ob->nodeNum;

			const int obx = blockStates.peParentNodePos[ob->nodeNum].x;
			const int obz = blockStates.peParentNodePos[ob->nodeNum].y;
			const int obBlockNr = obz * pe->nbrOfBlocksX + obx;

			if (obBlockNr < 0)
				continue;

			float3 p1;
				p1.x = (blockStates.peNodeOffsets[blockNr][md->pathType].x) * SQUARE_SIZE;
				p1.z = (blockStates.peNodeOffsets[blockNr][md->pathType].y) * SQUARE_SIZE;
				p1.y = ground->GetHeightAboveWater(p1.x, p1.z, false) + 15.0f;
			float3 p2;
				p2.x = (blockStates.peNodeOffsets[obBlockNr][md->pathType].x) * SQUARE_SIZE;
				p2.z = (blockStates.peNodeOffsets[obBlockNr][md->pathType].y) * SQUARE_SIZE;
				p2.y = ground->GetHeightAboveWater(p2.x, p2.z, false) + 15.0f;

			glVertexf3(p1);
			glVertexf3(p2);
		}
		glEnd();
	}

	#if (PE_EXTRA_DEBUG_OVERLAYS == 1)
	if (extraOverlay && false) {
		const PathNodeBuffer& openBlockBuffer = pe->openBlockBuffer;
		char blockCostsStr[32];

		for (unsigned int blockIdx = 0; blockIdx < openBlockBuffer.GetSize(); blockIdx++) {
			const PathNode* ob = openBlockBuffer.GetNode(blockIdx);
			const int blockNr = ob->nodeNum;

			float3 p1;
				p1.x = (blockStates.peNodeOffsets[blockNr][md->pathType].x) * SQUARE_SIZE;
				p1.z = (blockStates.peNodeOffsets[blockNr][md->pathType].y) * SQUARE_SIZE;
				p1.y = ground->GetHeightAboveWater(p1.x, p1.z, false) + 35.0f;

			if (camera->pos.SqDistance(p1) >= (4000.0f * 4000.0f))
				continue;

			SNPRINTF(blockCostsStr, sizeof(blockCostsStr), "f(%.2f) g(%.2f)", ob->fCost, ob->gCost);
			font->SetTextColor(1.0f, 0.7f, peBlueValue, 1.0f);
			font->glWorldPrint(p1, 5.0f, blockCostsStr);
		}
	}
	#endif
}
<|MERGE_RESOLUTION|>--- conflicted
+++ resolved
@@ -396,17 +396,10 @@
 			p1.y = ground->GetHeightAboveWater(p1.x, p1.z, false) + 15.0f;
 		float3 p2;
 
-<<<<<<< HEAD
 		const unsigned int dir = pf->squareStates.nodeMask[square] & PATHOPT_AXIS_DIRS;
-		const unsigned int obx = sqr.x - pf->directionVectors[dir].x;
-		const unsigned int obz = sqr.y - pf->directionVectors[dir].y;
+		const unsigned int obx = sqr.x - pf->directionVectors2D[dir].x;
+		const unsigned int obz = sqr.y - pf->directionVectors2D[dir].y;
 		const unsigned int obsquare =  obz * gs->mapx + obx;
-=======
-		const int dir = pf->squareStates.nodeMask[square] & PATHOPT_DIRECTION;
-		const int obx = sqr.x - pf->dirVectors2D[dir].x;
-		const int obz = sqr.y - pf->dirVectors2D[dir].y;
-		const int obsquare =  obz * gs->mapx + obx;
->>>>>>> deaf9f13
 
 		if (obsquare >= 0) {
 			p2.x = obx * SQUARE_SIZE;
