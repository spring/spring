/* This file is part of the Spring engine (GPL v2 or later), see LICENSE.html */


#include <ostream>
#include <fstream>
#include <string.h>
#include <IL/il.h>
//#include <IL/ilu.h>
#include <SDL_video.h>
#include <boost/thread.hpp>
#include "System/mmgr.h"

#ifndef BITMAP_NO_OPENGL
	#include "Rendering/GL/myGL.h"
	#include "System/TimeProfiler.h"
#endif // !BITMAP_NO_OPENGL

#include "Bitmap.h"
#include "Rendering/GlobalRendering.h"
#include "System/bitops.h"
#include "System/ScopedFPUSettings.h"
#include "System/Log/ILog.h"
#include "System/OpenMP_cond.h"
#include "System/FileSystem/DataDirsAccess.h"
#include "System/FileSystem/FileQueryFlags.h"
#include "System/FileSystem/FileHandler.h"


boost::mutex devilMutex; // devil functions, whilst expensive, aren't thread-save

static const float blurkernel[9] = {
	1.0f/16.0f, 2.0f/16.0f, 1.0f/16.0f,
	2.0f/16.0f, 4.0f/16.0f, 2.0f/16.0f,
	1.0f/16.0f, 2.0f/16.0f, 1.0f/16.0f
};


//////////////////////////////////////////////////////////////////////
// Construction/Destruction
//////////////////////////////////////////////////////////////////////

struct InitializeOpenIL {
	InitializeOpenIL() {
		ilInit();
		//iluInit();
	}
	~InitializeOpenIL() {
		ilShutDown();
	}
} static initOpenIL;


CBitmap::CBitmap()
	: mem(NULL)
	, xsize(0)
	, ysize(0)
	, channels(4)
	, type(BitmapTypeStandardRGBA)
#ifndef BITMAP_NO_OPENGL
	, textype(GL_TEXTURE_2D)
	, ddsimage(NULL)
#endif // !BITMAP_NO_OPENGL
{
}


CBitmap::~CBitmap()
{
	delete[] mem;
#ifndef BITMAP_NO_OPENGL
	delete ddsimage;
#endif // !BITMAP_NO_OPENGL
}


CBitmap::CBitmap(const CBitmap& old)
	: mem(NULL)
	, xsize(old.xsize)
	, ysize(old.ysize)
	, channels(old.channels)
	, type(old.type)
#ifndef BITMAP_NO_OPENGL
	, textype(old.textype)
	, ddsimage(NULL)
#endif // !BITMAP_NO_OPENGL
{
	assert(old.type != BitmapTypeDDS);

	const int size = xsize*ysize * channels;
	mem = new unsigned char[size];
	memcpy(mem, old.mem, size);
}


CBitmap::CBitmap(const unsigned char* data, int xsize, int ysize)
	: mem(NULL)
	, xsize(xsize)
	, ysize(ysize)
	, channels(4)
	, type(BitmapTypeStandardRGBA)
#ifndef BITMAP_NO_OPENGL
	, textype(GL_TEXTURE_2D)
	, ddsimage(NULL)
#endif // !BITMAP_NO_OPENGL
{
	const int size = xsize*ysize * channels;
	mem = new unsigned char[size];
	memcpy(mem, data, size);
}


CBitmap& CBitmap::operator=(const CBitmap& bm)
{
	if (this != &bm) {
		type  = bm.type;
		xsize = bm.xsize;
		ysize = bm.ysize;
		channels = bm.channels;

		const int size = xsize*ysize * channels;
		delete[] mem;
		mem = new unsigned char[size];
		memcpy(mem, bm.mem, size);

#ifndef BITMAP_NO_OPENGL
		textype = bm.textype;
		delete ddsimage;
		if (bm.ddsimage == NULL) {
			ddsimage = NULL;
		} else {
			ddsimage = new nv_dds::CDDSImage();
			*ddsimage = *(bm.ddsimage);
		}
#endif // !BITMAP_NO_OPENGL
	}

	return *this;
}


void CBitmap::Alloc(int w, int h)
{
	delete[] mem;
	xsize = w;
	ysize = h;

	const int size = w * h * channels;

	mem = new unsigned char[size];
	memset(mem, 0, size);
}

void CBitmap::AllocDummy()
{
	channels = 4;
	Alloc(1, 1);
	mem[0] = 255; // Red allows us to easily see textures that failed to load
	mem[1] = 0;
	mem[2] = 0;
	mem[3] = 255; // Non Transparent
}

bool CBitmap::Load(std::string const& filename, unsigned char defaultAlpha)
{
#ifndef BITMAP_NO_OPENGL
	ScopedTimer timer("Textures::CBitmap::Load");
#endif

	bool noAlpha = true;

	delete[] mem;
	mem = NULL;

#ifndef BITMAP_NO_OPENGL
	textype = GL_TEXTURE_2D;
#endif // !BITMAP_NO_OPENGL

	if (filename.find(".dds") != std::string::npos) {
#ifndef BITMAP_NO_OPENGL
		bool status = false;

		type = BitmapTypeDDS;
		xsize = 0;
		ysize = 0;
		channels = 0;

		ddsimage = new nv_dds::CDDSImage();
		status = ddsimage->load(filename);

		if (status) {
			xsize = ddsimage->get_width();
			ysize = ddsimage->get_height();
			channels = ddsimage->get_components();
			switch (ddsimage->get_type()) {
				case nv_dds::TextureFlat :
					textype = GL_TEXTURE_2D;
					break;
				case nv_dds::Texture3D :
					textype = GL_TEXTURE_3D;
					break;
				case nv_dds::TextureCubemap :
					textype = GL_TEXTURE_CUBE_MAP;
					break;
				case nv_dds::TextureNone :
				default :
					break;
			}
		}
		return status;
#else // !BITMAP_NO_OPENGL
		AllocDummy(); //allocate a dummy texture, as dds aren't supported in headless
		return true;
#endif // !BITMAP_NO_OPENGL
	}

	type = BitmapTypeStandardRGBA;
	channels = 4;

	CFileHandler file(filename);
	if (file.FileExists() == false) {
		AllocDummy();
		return false;
	}

	unsigned char* buffer = new unsigned char[file.FileSize() + 2];
	file.Read(buffer, file.FileSize());

	boost::mutex::scoped_lock lck(devilMutex);
	ilOriginFunc(IL_ORIGIN_UPPER_LEFT);
	ilEnable(IL_ORIGIN_SET);

	ILuint ImageName = 0;
	ilGenImages(1, &ImageName);
	ilBindImage(ImageName);

<<<<<<< HEAD
#if defined(__SUPPORT_SNAN__)
	// do not signal floating point exceptions in devil library
	streflop::fpenv_t fenv;
	if (!GML::Enabled() || Threading::IsSimThread()) {
		streflop::fegetenv(&fenv);
		streflop::feclearexcept(streflop::FPU_Exceptions(FE_INVALID | FE_DIVBYZERO | FE_OVERFLOW));
	}
#endif
=======
	{
		// do not signal floating point exceptions in devil library
		ScopedDisableFpuExceptions fe;
>>>>>>> ce3e6b15

		const bool success = !!ilLoadL(IL_TYPE_UNKNOWN, buffer, file.FileSize());
		ilDisable(IL_ORIGIN_SET);
		delete[] buffer;

<<<<<<< HEAD
#if defined(__SUPPORT_SNAN__)
	if (!GML::Enabled() || Threading::IsSimThread())
		streflop::fesetenv(&fenv);
#endif

	if (success == false) {
		AllocDummy();
		return false;
=======
		if (success == false) {
			AllocDummy();
			return false;
		}
>>>>>>> ce3e6b15
	}

	noAlpha = (ilGetInteger(IL_IMAGE_BYTES_PER_PIXEL) != 4);
	ilConvertImage(IL_RGBA, IL_UNSIGNED_BYTE);
	xsize = ilGetInteger(IL_IMAGE_WIDTH);
	ysize = ilGetInteger(IL_IMAGE_HEIGHT);

	mem = new unsigned char[xsize * ysize * 4];
	//ilCopyPixels(0, 0, 0, xsize, ysize, 0, IL_RGBA, IL_UNSIGNED_BYTE, mem);
	memcpy(mem, ilGetData(), xsize * ysize * 4);

	ilDeleteImages(1, &ImageName);

	if (noAlpha) {
		for (int y=0; y < ysize; ++y) {
			for (int x=0; x < xsize; ++x) {
				mem[((y*xsize+x) * 4) + 3] = defaultAlpha;
			}
		}
	}

	return true;
}


bool CBitmap::LoadGrayscale(const std::string& filename)
{
	type = BitmapTypeStandardAlpha;
	channels = 1;

	CFileHandler file(filename);
	if (!file.FileExists()) {
		return false;
	}

	unsigned char* buffer = new unsigned char[file.FileSize() + 1];
	file.Read(buffer, file.FileSize());

	boost::mutex::scoped_lock lck(devilMutex);
	ilOriginFunc(IL_ORIGIN_UPPER_LEFT);
	ilEnable(IL_ORIGIN_SET);

	ILuint ImageName = 0;
	ilGenImages(1, &ImageName);
	ilBindImage(ImageName);

	const bool success = !!ilLoadL(IL_TYPE_UNKNOWN, buffer, file.FileSize());
	ilDisable(IL_ORIGIN_SET);
	delete[] buffer;

	if (success == false) {
		return false;
	}

	ilConvertImage(IL_LUMINANCE, IL_UNSIGNED_BYTE);
	xsize = ilGetInteger(IL_IMAGE_WIDTH);
	ysize = ilGetInteger(IL_IMAGE_HEIGHT);

	delete[] mem;
	mem = NULL; // to prevent a dead-pointer in case of an out-of-memory exception on the next line
	mem = new unsigned char[xsize * ysize];
	memcpy(mem, ilGetData(), xsize * ysize);

	ilDeleteImages(1, &ImageName);

	return true;
}


bool CBitmap::Save(std::string const& filename, bool opaque) const
{
	if (type == BitmapTypeDDS) {
#ifndef BITMAP_NO_OPENGL
		return ddsimage->save(filename);
#else
		return false;
#endif // !BITMAP_NO_OPENGL
	}

	unsigned char* buf = new unsigned char[xsize * ysize * 4];
	const int ymax = (ysize - 1);
	/* HACK Flip the image so it saves the right way up.
		(Fiddling with ilOriginFunc didn't do anything?)
		Duplicated with ReverseYAxis. */
	for (int y = 0; y < ysize; ++y) {
		for (int x = 0; x < xsize; ++x) {
			const int bi = 4 * (x + (xsize * (ymax - y)));
			const int mi = 4 * (x + (xsize * (y)));
			buf[bi + 0] = mem[mi + 0];
			buf[bi + 1] = mem[mi + 1];
			buf[bi + 2] = mem[mi + 2];
			buf[bi + 3] = opaque ? 0xff : mem[mi + 3];
		}
	}

	boost::mutex::scoped_lock lck(devilMutex);
	ilOriginFunc(IL_ORIGIN_UPPER_LEFT);
	ilEnable(IL_ORIGIN_SET);

	ilHint(IL_COMPRESSION_HINT, IL_USE_COMPRESSION);
	ilSetInteger(IL_JPG_QUALITY, 80);

	ILuint ImageName = 0;
	ilGenImages(1, &ImageName);
	ilBindImage(ImageName);

	ilTexImage(xsize, ysize, 1, 4, IL_RGBA, IL_UNSIGNED_BYTE, buf);

	const std::string fullpath = dataDirsAccess.LocateFile(filename, FileQueryFlags::WRITE);
	const bool success = ilSaveImage((char*)fullpath.c_str());

	ilDeleteImages(1, &ImageName);
	ilDisable(IL_ORIGIN_SET);
	delete[] buf;

	return success;
}


#ifndef BITMAP_NO_OPENGL
const unsigned int CBitmap::CreateTexture(bool mipmaps) const
{
	ScopedTimer timer("Textures::CBitmap::CreateTexture");

	if (type == BitmapTypeDDS) {
		return CreateDDSTexture(0, mipmaps);
	}

	if (mem == NULL) {
		return 0;
	}

	if (!globalRendering->supportNPOTs && (xsize != next_power_of_2(xsize) || ysize != next_power_of_2(ysize)))
	{
		CBitmap bm = CreateRescaled(next_power_of_2(xsize), next_power_of_2(ysize));
		return bm.CreateTexture(mipmaps);
	}

	unsigned int texture;
	glGenTextures(1, &texture);
	glBindTexture(GL_TEXTURE_2D, texture);
	glTexParameteri(GL_TEXTURE_2D, GL_TEXTURE_WRAP_S, GL_REPEAT);
	glTexParameteri(GL_TEXTURE_2D, GL_TEXTURE_WRAP_T, GL_REPEAT);
	glTexParameteri(GL_TEXTURE_2D, GL_TEXTURE_MAG_FILTER, GL_LINEAR);

	if (mipmaps) {
		glTexParameteri(GL_TEXTURE_2D,GL_TEXTURE_MIN_FILTER,GL_LINEAR_MIPMAP_LINEAR);
		glBuildMipmaps(GL_TEXTURE_2D, GL_RGBA8, xsize, ysize, GL_RGBA, GL_UNSIGNED_BYTE, mem);
	} else {
		glTexParameteri(GL_TEXTURE_2D,GL_TEXTURE_MIN_FILTER,GL_LINEAR);
		glTexImage2D(GL_TEXTURE_2D, 0, GL_RGBA8, xsize, ysize, 0, GL_RGBA, GL_UNSIGNED_BYTE, mem);
	}

	return texture;
}


static void HandleDDSMipmap(GLenum target, bool mipmaps, int num_mipmaps)
{
	if (num_mipmaps > 0) {
		// dds included the MipMaps use them
		glTexParameteri(target, GL_TEXTURE_MIN_FILTER, GL_LINEAR_MIPMAP_LINEAR);
	} else {
		if (mipmaps && IS_GL_FUNCTION_AVAILABLE(glGenerateMipmap)) {
			// create the mipmaps at runtime
			glTexParameteri(target, GL_TEXTURE_MIN_FILTER, GL_LINEAR_MIPMAP_LINEAR);
			glGenerateMipmap(target);
		} else {
			// no mipmaps
			glTexParameteri(target, GL_TEXTURE_MIN_FILTER, GL_LINEAR);
		}
	}
}

const unsigned int CBitmap::CreateDDSTexture(unsigned int texID, bool mipmaps) const
{
	glPushAttrib(GL_TEXTURE_BIT);

	if (texID == 0) {
		glGenTextures(1, &texID);
	}

	switch (ddsimage->get_type())
	{
	case nv_dds::TextureNone:
		glDeleteTextures(1, &texID);
		texID = 0;
		break;
	case nv_dds::TextureFlat:    // 1D, 2D, and rectangle textures
		glEnable(GL_TEXTURE_2D);
		glBindTexture(GL_TEXTURE_2D, texID);
		if (!ddsimage->upload_texture2D(0, GL_TEXTURE_2D)) {
			glDeleteTextures(1, &texID);
			texID = 0;
			break;
		}
		HandleDDSMipmap(GL_TEXTURE_2D, mipmaps, ddsimage->get_num_mipmaps());
		break;
	case nv_dds::Texture3D:
		glEnable(GL_TEXTURE_3D);
		glBindTexture(GL_TEXTURE_3D, texID);
		if (!ddsimage->upload_texture3D()) {
			glDeleteTextures(1, &texID);
			texID = 0;
			break;
		}
		HandleDDSMipmap(GL_TEXTURE_3D, mipmaps, ddsimage->get_num_mipmaps());
		break;
	case nv_dds::TextureCubemap:
		glEnable(GL_TEXTURE_CUBE_MAP);
		glBindTexture(GL_TEXTURE_CUBE_MAP, texID);
		if (!ddsimage->upload_textureCubemap()) {
			glDeleteTextures(1, &texID);
			texID = 0;
			break;
		}
		HandleDDSMipmap(GL_TEXTURE_CUBE_MAP, mipmaps, ddsimage->get_num_mipmaps());
		break;
	default:
		assert(false);
		break;
	}

	glPopAttrib();
	return texID;
}
#else  // !BITMAP_NO_OPENGL

const unsigned int CBitmap::CreateTexture(bool mipmaps) const {
	return 0;
}

const unsigned int CBitmap::CreateDDSTexture(unsigned int texID, bool mipmaps) const {
	return 0;
}
#endif // !BITMAP_NO_OPENGL


void CBitmap::CreateAlpha(unsigned char red, unsigned char green, unsigned char blue)
{
	float3 aCol;
	for(int a=0; a < 3; ++a) {
		int cCol = 0;
		int numCounted = 0;
		for (int y=0; y < ysize; ++y) {
			for (int x=0; x < xsize; ++x) {
				const int index = (y*xsize + x) * 4;
				if ((mem[index + 3] != 0) &&
					!(
						(mem[index + 0] == red) &&
						(mem[index + 1] == green) &&
						(mem[index + 2] == blue)
					))
				{
					cCol += mem[index + a];
					++numCounted;
				}
			}
		}
		if (numCounted != 0) {
			aCol[a] = cCol / 255.0f / numCounted;
		}
	}

	SColor c(red, green, blue);
	SColor a(aCol.x, aCol.y, aCol.z, 0.0f);
	SetTransparent(c, a);
}


void CBitmap::SetTransparent(const SColor& c, const SColor& trans)
{
	if (type != BitmapTypeStandardRGBA) {
		return;
	}

	static const uint32_t RGB = 0x00FFFFFF;

	uint32_t* mem_i = reinterpret_cast<uint32_t*>(mem);
	for (int y = 0; y < ysize; ++y) {
		for (int x = 0; x < xsize; ++x) {
			if ((*mem_i & RGB) == (c.i & RGB))
				*mem_i = trans.i;
			mem_i++;
		}
	}
}


void CBitmap::Renormalize(float3 newCol)
{
	float3 aCol;
	float3 colorDif;
	for (int a=0; a < 3; ++a) {
		int cCol = 0;
		int numCounted = 0;
		for (int y=0; y < ysize; ++y) {
			for (int x=0; x < xsize;++x) {
				const unsigned int index = (y*xsize + x) * 4;
				if (mem[index + 3] != 0) {
					cCol += mem[index + a];
					++numCounted;
				}
			}
		}
		aCol[a] = cCol / 255.0f / numCounted;
		cCol /= xsize*ysize;
		colorDif[a] = newCol[a] - aCol[a];
	}
	for (int a=0; a < 3; ++a) {
		for (int y=0; y < ysize; ++y) {
			for (int x=0; x < xsize; ++x) {
				const unsigned int index = (y*xsize + x) * 4;
				float nc = float(mem[index + a]) / 255.0f + colorDif[a];
				mem[index + a] = (unsigned char) (std::min(255.f, std::max(0.0f, nc*255)));
			}
		}
	}
}


inline static void kernelBlur(CBitmap* dst, const unsigned char* src, int x, int y, int channel, float weight)
{
	float fragment = 0.0f;

	const int pos = (x + y * dst->xsize) * dst->channels + channel;

	for (int i=0; i < 9; ++i) {
		int yoffset = (i / 3) - 1;
		int xoffset = (i - (yoffset + 1) * 3) - 1;

		const int tx = x + xoffset;
		const int ty = y + yoffset;
		if ((tx < 0) || (tx >= dst->xsize)) {
			xoffset = 0;
		}
		if ((ty < 0) || (ty >= dst->ysize)) {
			yoffset = 0;
		}
		int offset = (xoffset + yoffset * dst->xsize) * dst->channels;
		if (i == 4) {
			fragment += weight * blurkernel[i] * src[pos + offset];
		} else {
			fragment += blurkernel[i] * src[pos + offset];
		}
	}

	dst->mem[pos] = (unsigned char)std::min(255.0f,std::max(0.0f, fragment ));
}


void CBitmap::Blur(int iterations, float weight)
{
	if (type == BitmapTypeDDS) {
		return;
	}

	CBitmap* src = this;
	CBitmap* dst = new CBitmap();
	dst->channels = src->channels;
	dst->Alloc(xsize,ysize);

	for (int i=0; i < iterations; ++i){
		{
			int j,y,x;
			#pragma omp parallel for private(j,x,y)
			for (y=0; y < ysize; y++) {
				for (x=0; x < xsize; x++) {
					for (j=0; j < channels; j++) {
						kernelBlur(dst, src->mem, x, y, j, weight);
					}
				}
			}
		}
		std::swap(src, dst);
	}

	if (dst == this) {
		// make sure we don't delete `this`
		std::swap(src, dst);
	}

	delete dst;
}


// Unused
CBitmap CBitmap::GetRegion(int startx, int starty, int width, int height) const
{
	CBitmap bm;

	delete[] bm.mem;
	bm.mem = new unsigned char[width*height * channels];
	bm.channels = channels;
	bm.type = type;
	bm.xsize = width;
	bm.ysize = height;

	for (int y=0; y < height; ++y) {
		for (int x=0; x < width; ++x) {
			for (int i=0; i < channels; ++i) {
				bm.mem[(y*width + x)*channels + i] = mem[((starty + y)*xsize + startx + x)*channels + i];
			}
		}
	}

	return bm;
}


void CBitmap::CopySubImage(const CBitmap& src, int xpos, int ypos)
{
	if (xpos + src.xsize > xsize || ypos + src.ysize > ysize) {
		LOG_L(L_WARNING, "CBitmap::CopySubImage src image does not fit into dst");
		return;
	}

	if (src.type != BitmapTypeStandardRGBA || type != BitmapTypeStandardRGBA) {
		return;
	}

	for (int y=0; y < src.ysize; ++y) {
		const int pixelDst = (((ypos + y) * xsize) + xpos) * channels;
		const int pixelSrc = ((y * src.xsize) + 0 ) * channels;

		// copy the whole line
		memcpy(mem + pixelDst, src.mem + pixelSrc, channels * src.xsize);
	}
}


SDL_Surface* CBitmap::CreateSDLSurface(bool newPixelData) const
{
	SDL_Surface* surface = NULL;

	unsigned char* surfData = NULL;
	if (newPixelData) {
		// copy pixel data
		surfData = new unsigned char[xsize * ysize * channels];
		memcpy(surfData, mem, xsize * ysize * channels);
	} else {
		surfData = mem;
	}

	// This will only work with 24bit RGB and 32bit RGBA pictures
	surface = SDL_CreateRGBSurfaceFrom(surfData, xsize, ysize, 8 * channels, xsize * channels, 0x000000FF, 0x0000FF00, 0x00FF0000, (channels == 4) ? 0xFF000000 : 0);
	if ((surface == NULL) && newPixelData) {
		// cleanup when we failed to the create surface
		delete[] surfData;
	}

	return surface;
}


CBitmap CBitmap::CreateRescaled(int newx, int newy) const
{
	newx = std::max(1, newx);
	newy = std::max(1, newy);

	CBitmap bm;
	bm.Alloc(newx, newy);

	const float dx = (float) xsize / newx;
	const float dy = (float) ysize / newy;

	float cy = 0;
	for (int y=0; y < newy; ++y) {
		const int sy = (int) cy;
		cy += dy;
		int ey = (int) cy;
		if (ey == sy) {
			ey = sy+1;
		}

		float cx = 0;
		for (int x=0; x < newx; ++x) {
			const int sx = (int) cx;
			cx += dx;
			int ex = (int) cx;
			if (ex == sx) {
				ex = sx + 1;
			}

			int r=0, g=0, b=0, a=0;
			for (int y2 = sy; y2 < ey; ++y2) {
				for (int x2 = sx; x2 < ex; ++x2) {
					const int index = (y2*xsize + x2) * 4;
					r += mem[index + 0];
					g += mem[index + 1];
					b += mem[index + 2];
					a += mem[index + 3];
				}
			}
			const int index = (y*bm.xsize + x) * 4;
			const int denom = (ex - sx) * (ey - sy);
			bm.mem[index + 0] = r / denom;
			bm.mem[index + 1] = g / denom;
			bm.mem[index + 2] = b / denom;
			bm.mem[index + 3] = a / denom;
		}
	}

	return bm;
}


void CBitmap::InvertColors()
{
	if (type != BitmapTypeStandardRGBA) {
		return;
	}
	for (int y = 0; y < ysize; ++y) {
		for (int x = 0; x < xsize; ++x) {
			const int base = ((y * xsize) + x) * 4;
			mem[base + 0] = 0xFF - mem[base + 0];
			mem[base + 1] = 0xFF - mem[base + 1];
			mem[base + 2] = 0xFF - mem[base + 2];
			// do not invert alpha
		}
	}
}


void CBitmap::InvertAlpha()
{
	if (type != BitmapTypeStandardRGBA) return; // Don't try to invert DDS
	for (int y = 0; y < ysize; ++y) {
		for (int x = 0; x < xsize; ++x) {
			const int base = ((y * xsize) + x) * 4;
			mem[base + 3] = 0xFF - mem[base + 3];
		}
	}
}


void CBitmap::GrayScale()
{
	if (type != BitmapTypeStandardRGBA) {
		return;
	}
	for (int y = 0; y < ysize; ++y) {
		for (int x = 0; x < xsize; ++x) {
			const int base = ((y * xsize) + x) * 4;
			const float illum =
				(mem[base + 0] * 0.299f) +
				(mem[base + 1] * 0.587f) +
				(mem[base + 2] * 0.114f);
			const unsigned int  ival = (unsigned int)(illum * (256.0f / 255.0f));
			const unsigned char cval = (ival <= 0xFF) ? ival : 0xFF;
			mem[base + 0] = cval;
			mem[base + 1] = cval;
			mem[base + 2] = cval;
		}
	}
}

static ILubyte TintByte(ILubyte value, float tint)
{
	float f = (float)value;
	f = std::max(0.0f, std::min(255.0f, f * tint));
	return (unsigned char)f;
}


void CBitmap::Tint(const float tint[3])
{
	if (type != BitmapTypeStandardRGBA) {
		return;
	}
	for (int y = 0; y < ysize; y++) {
		for (int x = 0; x < xsize; x++) {
			const int base = ((y * xsize) + x) * 4;
			mem[base + 0] = TintByte(mem[base + 0], tint[0]);
			mem[base + 1] = TintByte(mem[base + 1], tint[1]);
			mem[base + 2] = TintByte(mem[base + 2], tint[2]);
			// don't touch the alpha channel
		}
	}
}


void CBitmap::ReverseYAxis()
{
    if (type != BitmapTypeStandardRGBA) return; // don't try to flip DDS
	unsigned char* tmpLine = new unsigned char[channels * xsize];
	for (int y=0; y < (ysize / 2); ++y) {
		const int pixelLow  = (((y            ) * xsize) + 0) * channels;
		const int pixelHigh = (((ysize - 1 - y) * xsize) + 0) * channels;

		// copy the whole line
		memcpy(tmpLine,         mem + pixelHigh, channels * xsize);
		memcpy(mem + pixelHigh, mem + pixelLow,  channels * xsize);
		memcpy(mem + pixelLow,  tmpLine,         channels * xsize);
	}
	delete[] tmpLine;
}<|MERGE_RESOLUTION|>--- conflicted
+++ resolved
@@ -233,40 +233,18 @@
 	ilGenImages(1, &ImageName);
 	ilBindImage(ImageName);
 
-<<<<<<< HEAD
-#if defined(__SUPPORT_SNAN__)
-	// do not signal floating point exceptions in devil library
-	streflop::fpenv_t fenv;
-	if (!GML::Enabled() || Threading::IsSimThread()) {
-		streflop::fegetenv(&fenv);
-		streflop::feclearexcept(streflop::FPU_Exceptions(FE_INVALID | FE_DIVBYZERO | FE_OVERFLOW));
-	}
-#endif
-=======
 	{
 		// do not signal floating point exceptions in devil library
 		ScopedDisableFpuExceptions fe;
->>>>>>> ce3e6b15
 
 		const bool success = !!ilLoadL(IL_TYPE_UNKNOWN, buffer, file.FileSize());
 		ilDisable(IL_ORIGIN_SET);
 		delete[] buffer;
 
-<<<<<<< HEAD
-#if defined(__SUPPORT_SNAN__)
-	if (!GML::Enabled() || Threading::IsSimThread())
-		streflop::fesetenv(&fenv);
-#endif
-
-	if (success == false) {
-		AllocDummy();
-		return false;
-=======
 		if (success == false) {
 			AllocDummy();
 			return false;
 		}
->>>>>>> ce3e6b15
 	}
 
 	noAlpha = (ilGetInteger(IL_IMAGE_BYTES_PER_PIXEL) != 4);
@@ -399,6 +377,9 @@
 		return 0;
 	}
 
+	// jcnossen: Some drivers return "2.0" as a version string,
+	// but switch to software rendering for non-power-of-two textures.
+	// GL_ARB_texture_non_power_of_two indicates that the hardware will actually support it.
 	if (!globalRendering->supportNPOTs && (xsize != next_power_of_2(xsize) || ysize != next_power_of_2(ysize)))
 	{
 		CBitmap bm = CreateRescaled(next_power_of_2(xsize), next_power_of_2(ysize));
@@ -406,17 +387,25 @@
 	}
 
 	unsigned int texture;
+
 	glGenTextures(1, &texture);
 	glBindTexture(GL_TEXTURE_2D, texture);
+
 	glTexParameteri(GL_TEXTURE_2D, GL_TEXTURE_WRAP_S, GL_REPEAT);
 	glTexParameteri(GL_TEXTURE_2D, GL_TEXTURE_WRAP_T, GL_REPEAT);
 	glTexParameteri(GL_TEXTURE_2D, GL_TEXTURE_MAG_FILTER, GL_LINEAR);
 
+	//FIXME add glPixelStorei(GL_UNPACK_ALIGNMENT, 1); for NPOTs
+
 	if (mipmaps) {
 		glTexParameteri(GL_TEXTURE_2D,GL_TEXTURE_MIN_FILTER,GL_LINEAR_MIPMAP_LINEAR);
+
 		glBuildMipmaps(GL_TEXTURE_2D, GL_RGBA8, xsize, ysize, GL_RGBA, GL_UNSIGNED_BYTE, mem);
 	} else {
 		glTexParameteri(GL_TEXTURE_2D,GL_TEXTURE_MIN_FILTER,GL_LINEAR);
+		//glTexImage2D(GL_TEXTURE_2D,0,GL_RGBA8 ,xsize, ysize, 0,GL_RGBA, GL_UNSIGNED_BYTE, mem);
+		//gluBuild2DMipmaps(GL_TEXTURE_2D,GL_RGBA8 ,xsize, ysize, GL_RGBA, GL_UNSIGNED_BYTE, mem);
+
 		glTexImage2D(GL_TEXTURE_2D, 0, GL_RGBA8, xsize, ysize, 0, GL_RGBA, GL_UNSIGNED_BYTE, mem);
 	}
 
