# Copyright (C) 2006  Tobi Vollebregt

import os, re

###############################################
### functions to make lists of source files ###
###############################################


def fix_path(path):
	pieces = path.split('/')
	newpath = None
	for p in pieces:
		if newpath:
			newpath = os.path.join(newpath, p)
		else:
			newpath = p
	return newpath


def list_directories(env, path, exclude_list = (), exclude_regexp = '^\.', recursively = True):
	path_stack = [path]
	#walk through dir tree
	exclude = re.compile(exclude_regexp)
	dirs = []
	while len(path_stack) > 0:
		path = path_stack.pop()
		files = os.listdir(path)
		for f in files:
			g = os.path.join(path, f)
			if os.path.exists(g) and not f in exclude_list and not exclude.search(f):
				if os.path.isdir(g):
					dirs += [g]
					if recursively:
						path_stack += [g]
	return dirs


def list_files_recursive(env, path, exclude_list = (), exclude_regexp = '^\.', exclude_dirs = False, path_relative = False):
	rel_path_stack = ['']
	exclude = re.compile(exclude_regexp)
	ffiles = []
	while len(rel_path_stack) > 0:
		rpath = rel_path_stack.pop()
		apath = os.path.join(path, rpath)
		files = os.listdir(apath)
		for f in files:
			rf = os.path.join(rpath, f)
			af = os.path.join(apath, f)
			if path_relative:
				wf = rf
			else:
				wf = af
			if os.path.exists(af) and not f in exclude_list and not exclude.search(f):
				if not os.path.isdir(af) or not exclude_dirs:
					ffiles += [wf]
				if os.path.isdir(af):
					rel_path_stack += [rf]
	return ffiles


def get_source(env, path, exclude_list = (), exclude_regexp = '^\.'):
	basepath = path
	path_stack = [path]
	#what does a source file look like?
	source = re.compile('\.cpp$|\.c$')
	#walk through dir tree
	exclude = re.compile(exclude_regexp)
	source_files = []
	while len(path_stack) > 0:
		path = path_stack.pop()
		files = os.listdir(path)
		for f in files:
			g = os.path.join(path, f)
			if os.path.exists(g) and not g in exclude_list and not exclude.search(f):
				if source.search(f)  and os.path.isfile(g):
					source_files += [g]
				# Exclude 'Test' too so one can dump unit testing code in 'Test' subdirectories
				# (Couldn't really use regexp for it since it'd exclude files like TestScript.cpp too)
				elif os.path.isdir(g) and f.lower() != 'test':
					path_stack += [g]
	if env.has_key('builddir') and env['builddir']:
		source_files_2 = []
		for f in source_files:
			source_files_2.append([os.path.join(env['builddir'], f)])
		return source_files_2
	else:
		return source_files


def get_spring_source(env):
	exclude1 = [
		'rts/build',
		'rts/lib/crashrpt', # unused
		'rts/lib/libhpi',
		'rts/lib/streflop', # streflop is compiled with it's own Makefiles
		'rts/System/Platform/BackgroundReader.cpp',
		'rts/System/Platform/Mac', # Mac build uses XCode
		'rts/System/FileSystem/DataDirLocater.cpp', # see SConstruct
<<<<<<< HEAD
		#'rts/ExternalAI/Interface/LegacyCppWrapper', # only needed by AI libraries using the legacy C++ interface to connect with spring
=======
>>>>>>> 63d62949
	]
	# we may be called before we were configured (e.g. when cleaning)
	if env.has_key('platform'):
		if env['platform'] == 'windows':
			exclude1 += [
				'rts/System/Platform/Linux',
				'rts/Rendering/GL/GLXPBuffer.cpp']
				#'rts/System/Platform/Win/DxSound.cpp']
		else:
			exclude1 += [
				'rts/Rendering/GL/WinPBuffer.cpp', # why not in `System/Win/'?
				'rts/lib/minizip/iowin32.c',
				'rts/System/Platform/Win',
				'rts/System/wavread.cpp']
		if env['disable_avi']: exclude1 += ['rts/System/Platform/Win/AVIGenerator.cpp']

	# for Windows we must add the backslash equivalents
	exclude = []
	for f in exclude1:
		exclude += [f]
		exclude += [f.replace('/','\\')]

	source = get_source(env, 'rts', exclude_list = exclude)
	return source

################################################################################
### AI
################################################################################

# lists source files for each individual AI Interface, Skirmish and Group AI
def get_AI_source(env, path, which):
	result = get_source(env, os.path.join(path, which))
	return result

# lists source files for each individual AI Interface
def get_AIInterface_source(env, which):
	result = get_AI_source(env, 'Interfaces', which)
	return result

# lists source files for each individual Skirmish AI
def get_skirmishAI_source(env, which):
	result = get_AI_source(env, 'Skirmish', which)
	return result

# lists source files for each individual Group AI
def get_groupAI_source(env, which):
	result = get_AI_source(env, 'Group', which)
	return result


# lists source files common for all AI Interfaces, Skirmish and Group AIs
def get_shared_AI_source(env):
	result = []
	if env.has_key('builddir') and env['builddir']:
		result += [os.path.join(env['builddir'], 'rts/ExternalAI/Interface/SSkirmishAISpecifier.cpp')]
		result += [os.path.join(env['builddir'], 'rts/Game/GameVersion.cpp')]
#		result += [os.path.join(env['builddir'], 'rts/System/Platform/errorhandler.cpp')]
	return result

# lists source files common for all AI Interfaces
def get_shared_AIInterface_source(env):
	result = get_shared_AI_source(env)
	return result
# list SharedLib source files (used by some AI Interface libraries)
def get_shared_AIInterface_source_SharedLib(env):
	result = []
	if env.has_key('builddir') and env['builddir']:
		result += [os.path.join(env['builddir'], 'rts/System/Platform/SharedLib.cpp')]
		if env['platform'] == 'windows':
			result += [os.path.join(env['builddir'], 'rts/System/Platform/Win/DllLib.cpp')]
		else:
			result += [os.path.join(env['builddir'], 'rts/System/Platform/Linux/SoLib.cpp')]
	return result

# lists source files common for all Skirmish AIs
def get_shared_skirmishAI_source(env):
	result = get_shared_AI_source(env)
	return result
# list LegacyCpp source files (used by some Skirmish AI libraries)
def get_shared_skirmishAI_source_LegacyCpp(env):
	result = []
	if env.has_key('builddir') and env['builddir']:
		result += [os.path.join(env['builddir'], 'rts/System/float3.cpp')]
		result += [os.path.join(env['builddir'], 'rts/Sim/Misc/DamageArray.cpp')]
		result += [os.path.join(env['builddir'], 'Wrappers/LegacyCpp/AISCommands.cpp')]
		result += [os.path.join(env['builddir'], 'Wrappers/LegacyCpp/AIAICallback.cpp')]
		result += [os.path.join(env['builddir'], 'Wrappers/LegacyCpp/AIAICheats.cpp')]
		result += [os.path.join(env['builddir'], 'Wrappers/LegacyCpp/AIGlobalAICallback.cpp')]
		result += [os.path.join(env['builddir'], 'Wrappers/LegacyCpp/AIGlobalAI.cpp')]
		result += [os.path.join(env['builddir'], 'Wrappers/LegacyCpp/AI.cpp')]
	return result
# list Creg source files (used by some Skirmish AI libraries)
def get_shared_skirmishAI_source_Creg(env):
	result = []
	if env.has_key('builddir') and env['builddir']:
		result += get_source(env, '../rts/System/creg')
	return result

# lists source files common for all Group AIs
def get_shared_groupAI_source(env):
	result = get_shared_AI_source(env)
	return result
# list LegacyCpp source files (used by some Group AI libraries)
def get_shared_groupAI_source_LegacyCpp(env):
	result = []
	if env.has_key('builddir') and env['builddir']:
		result += [os.path.join(env['builddir'], 'rts/System/float3.cpp')]
		result += [os.path.join(env['builddir'], 'rts/Sim/Misc/DamageArray.cpp')]
		result += [os.path.join(env['builddir'], 'Wrappers/LegacyCpp/AISCommands.cpp')]
	return result
# list Creg source files (used by some Group AI libraries)
def get_shared_groupAI_source_Creg(env):
	result = []
	if env.has_key('builddir') and env['builddir']:
		result += get_source(env, '../rts/System/creg')
	return result


# lists source directories for AI Interfaces, Skirmish or Group AIs
def list_AIs(env, path, exclude_list = (), exclude_regexp = '^\.'):
	exclude = re.compile(exclude_regexp)
	files = os.listdir(path)
	result = []
	for f in files:
		g = os.path.join(path, f)
		if os.path.exists(g) and not f in exclude_list and not exclude.search(f):
			if os.path.isdir(g):
				result += [f]
	return result

# lists source directories for AI Interfaces
def list_AIInterfaces(env, exclude_list = (), exclude_regexp = '^\.'):
	return list_AIs(env, 'Interfaces', exclude_list, exclude_regexp)

# lists source directories for Skirmish AIs
def list_skirmishAIs(env, exclude_list = (), exclude_regexp = '^\.'):
	return list_AIs(env, 'Skirmish', exclude_list, exclude_regexp)

# lists source directories for Group AIs
def list_groupAIs(env, exclude_list = (), exclude_regexp = '^\.'):
	return list_AIs(env, 'Group', exclude_list, exclude_regexp)<|MERGE_RESOLUTION|>--- conflicted
+++ resolved
@@ -97,10 +97,6 @@
 		'rts/System/Platform/BackgroundReader.cpp',
 		'rts/System/Platform/Mac', # Mac build uses XCode
 		'rts/System/FileSystem/DataDirLocater.cpp', # see SConstruct
-<<<<<<< HEAD
-		#'rts/ExternalAI/Interface/LegacyCppWrapper', # only needed by AI libraries using the legacy C++ interface to connect with spring
-=======
->>>>>>> 63d62949
 	]
 	# we may be called before we were configured (e.g. when cleaning)
 	if env.has_key('platform'):
@@ -241,4 +237,6 @@
 
 # lists source directories for Group AIs
 def list_groupAIs(env, exclude_list = (), exclude_regexp = '^\.'):
+	return list_AIs(env, 'Group', exclude_list, exclude_regexp)
+def list_groupAIs(env, exclude_list = (), exclude_regexp = '^\.'):
 	return list_AIs(env, 'Group', exclude_list, exclude_regexp)