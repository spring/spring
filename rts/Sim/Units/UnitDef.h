/* This file is part of the Spring engine (GPL v2 or later), see LICENSE.html */

#ifndef UNITDEF_H
#define UNITDEF_H

#include <string>
#include <vector>
#include <map>

#include "float3.h"
#include "Rendering/Icon.h"
#include "Sim/Misc/GuiSoundSet.h"

struct MoveData;
struct WeaponDef;
struct S3DModel;
struct UnitDefImage;
struct CollisionVolume;
class CExplosionGenerator;

struct UnitModelDef
{
	UnitModelDef():model(NULL) {};
	S3DModel* model;
	std::string modelpath;
	std::string modelname;
	std::map<std::string, std::string> textures;
};

struct UnitDef
{
public:
	UnitDef() : valid(false) {}
	~UnitDef();
	S3DModel* LoadModel() const;

	bool valid;
	std::string name;
	std::string humanName;
	std::string filename;
	int id;					///< unique id for this type of unit

	CollisionVolume* collisionVolume;
	const UnitDef* decoyDef;

	int aihint;
	int cobID;				///< associated with the COB <GET COB_ID unitID> call

	int techLevel;
	std::string gaia;

	float metalUpkeep;
	float energyUpkeep;
	float metalMake;		///< metal will always be created
	float makesMetal;		///< metal will be created when unit is on and enough energy can be drained
	float energyMake;
	float metalCost;
	float energyCost;
	float buildTime;
	float extractsMetal;
	float extractRange;
	float windGenerator;
	float tidalGenerator;
	float metalStorage;
	float energyStorage;

	bool extractSquare;

	float autoHeal;     ///< amount autohealed
	float idleAutoHeal; ///< amount autohealed only during idling
	int idleTime;       ///< time a unit needs to idle before its considered idling

	float power;
	float health;
	unsigned int category;

	float speed;        ///< maximum forward speed the unit can attain (elmos/sec)
	float rSpeed;       ///< maximum reverse speed the unit can attain (elmos/sec)
	float turnRate;
	bool turnInPlace;
	/**
	 * units above this distance to goal will try to turn while keeping
	 * some of their speed. 0 to disable
	 */
	float turnInPlaceDistance;
	/**
	 * units below this speed will turn in place regardless of their
	 * turnInPlace setting
	 */
	float turnInPlaceSpeedLimit;

	bool upright;
	bool collide;

	float controlRadius;
	float losRadius;
	float airLosRadius;
	float losHeight;

	int radarRadius;
	int sonarRadius;
	int jammerRadius;
	int sonarJamRadius;
	int seismicRadius;
	float seismicSignature;
	bool stealth;
	bool sonarStealth;

	bool  buildRange3D;
	float buildDistance;
	float buildSpeed;
	float reclaimSpeed;
	float repairSpeed;
	float maxRepairSpeed;
	float resurrectSpeed;
	float captureSpeed;
	float terraformSpeed;

	float mass;

	bool pushResistant;
	/// should the unit move sideways when it can't shoot?
	bool strafeToAttack;
	float minCollisionSpeed;
	float slideTolerance;
	float maxSlope;
	/// maximum terraform height this building allows
	float maxHeightDif;
	float minWaterDepth;
	float waterline;

	float maxWaterDepth;

	float armoredMultiple;
	int armorType;

	/**
	 * 0: no flanking bonus
	 * 1: global coords, mobile
	 * 2: unit coords, mobile
	 * 3: unit coords, locked
	 */
	int flankingBonusMode;
	float3 flankingBonusDir; ///< units takes less damage when attacked from this dir (encourage flanking fire)
	float  flankingBonusMax; ///< damage factor for the least protected direction
	float  flankingBonusMin; ///< damage factor for the most protected direction
	float  flankingBonusMobilityAdd; ///< how much the ability of the flanking bonus direction to move builds up each frame

	UnitModelDef modelDef;

	std::string scriptName;		///< the name of the unit's script, e.g. "armjeth.cob"
	std::string scriptPath;		///< the path of the unit's script, e.g. "scripts/armjeth.cob"

	float3 modelCenterOffset;	///< offset from the unit model's default center point

	std::string collisionVolumeTypeStr;	///< can be "Ell", "CylT" (where T is one of "XYZ"), or "Box"
	float3 collisionVolumeScales;		///< the collision volume's full axis lengths
	float3 collisionVolumeOffsets;		///< relative to the unit's center position
	int collisionVolumeTest;			///< 0: discrete, 1: continuous
	bool usePieceCollisionVolumes;		///< if true, collisions are checked per-piece


	struct UnitDefWeapon {
		UnitDefWeapon();
		UnitDefWeapon(std::string name, const WeaponDef* def, int slavedTo,
		              float3 mainDir, float maxAngleDif, unsigned int badTargetCat,
		              unsigned int onlyTargetCat, float fuelUse);
		std::string name;
		const WeaponDef* def;
		int slavedTo;
		float3 mainDir;
		float maxAngleDif;
		/// How many seconds of fuel it costs for the owning unit to fire this weapon
		float fuelUsage;
		unsigned int badTargetCat;
		unsigned int onlyTargetCat;
	};
	std::vector<UnitDefWeapon> weapons;
	const WeaponDef* shieldWeaponDef;
	const WeaponDef* stockpileWeaponDef;
	float maxWeaponRange;
	float maxCoverage;

	std::map<int, std::string> buildOptions;

	std::string type;
	std::string tooltip;
	std::string wreckName;

	std::string deathExplosion;
	std::string selfDExplosion;

<<<<<<< HEAD
	std::string TEDClassString;	///< these might be changed later for something better
=======
>>>>>>> ba36621b
	std::string categoryString;

	std::string buildPicName;
	mutable UnitDefImage* buildPic;

	mutable CIcon iconType;

	bool canSelfD;
	int selfDCountdown;

	bool canSubmerge;
	bool canfly;
	bool canmove;
	bool canhover;
	bool floater;
	bool builder;
	bool activateWhenBuilt;
	bool onoffable;
	bool fullHealthFactory;
	bool factoryHeadingTakeoff;

	bool reclaimable;
	bool capturable;
	bool repairable;

	bool canRestore;
	bool canRepair;
	bool canSelfRepair;
	bool canReclaim;
	bool canAttack;
	bool canPatrol;
	bool canFight;
	bool canGuard;
	bool canAssist;
	bool canBeAssisted;
	bool canRepeat;
	bool canFireControl;

	int fireState;
	int moveState;

	//aircraft stuff
	float wingDrag;
	float wingAngle;
	float drag;
	float frontToSpeed;
	float speedToFront;
	float myGravity;

	float maxBank;
	float maxPitch;
	float turnRadius;
	float wantedHeight;
	float verticalSpeed;
	bool useSmoothMesh;
	bool canCrash;
	bool hoverAttack;
	bool airStrafe;
	float dlHoverFactor; ///< < 0 means it can land, >= 0 indicates how much the unit will move during hovering on the spot
	bool DontLand() const { return dlHoverFactor >= 0.0f; }
	bool bankingAllowed;

	float maxAcc;
	float maxDec;
	float maxAileron;
	float maxElevator;
	float maxRudder;
	float crashDrag;

	MoveData* movedata;
	unsigned char* yardmaps[4];						///< Iterations of the Ymap for building rotation

	int xsize;										///< each size is 8 units
	int zsize;										///< each size is 8 units

	int buildangle;

	float loadingRadius;							///< for transports
	float unloadSpread;
	int transportCapacity;
	int transportSize;
	int minTransportSize;
	bool isAirBase;
	bool isFirePlatform;							///< should the carried units still be able to shoot?
	float transportMass;
	float minTransportMass;
	bool holdSteady;
	bool releaseHeld;
	bool cantBeTransported;
	bool transportByEnemy;
	int transportUnloadMethod;						///< 0 - land unload, 1 - flyover drop, 2 - land flood
	float fallSpeed;								///< dictates fall speed of all transported units
	float unitFallSpeed;							///< sets the transported units fbi, overrides fallSpeed

	bool canCloak;									///< if the unit can cloak
	bool startCloaked;								///< if the units want to start out cloaked
	float cloakCost;								///< energy cost per second to stay cloaked when stationary
	float cloakCostMoving;							///< energy cost per second when moving
	float decloakDistance;							///< if enemy unit come within this range decloaking is forced
	bool decloakSpherical;							///< use a spherical test instead of a cylindrical test?
	bool decloakOnFire;								///< should the unit decloak upon firing

	bool canKamikaze;								///< self destructs if enemy come to close
	float kamikazeDist;
	bool kamikazeUseLOS;

	bool targfac;
	bool canDGun;
	bool needGeo;
	bool isFeature;
	bool hideDamage;
	bool isCommander;
	bool showPlayerName;

	bool canResurrect;
	bool canCapture;
	int highTrajectoryType;							///< 0 (default) = only low, 1 = only high, 2 = choose

	unsigned int noChaseCategory;

	struct SoundStruct {
		GuiSoundSet select;
		GuiSoundSet ok;
		GuiSoundSet arrived;
		GuiSoundSet build;
		GuiSoundSet repair;
		GuiSoundSet working;
		GuiSoundSet underattack;
		GuiSoundSet cant;
		GuiSoundSet activate;
		GuiSoundSet deactivate;
	};
	SoundStruct sounds;

	bool leaveTracks;
	std::string trackTypeName;
	float trackWidth;
	float trackOffset;
	float trackStrength;
	float trackStretch;
	int trackType;

	bool canDropFlare;
	float flareReloadTime;
	float flareEfficiency;
	float flareDelay;
	float3 flareDropVector;
	int flareTime;
	int flareSalvoSize;
	int flareSalvoDelay;

	bool smoothAnim;								///< True if the unit should use interpolated animation
	bool canLoopbackAttack;							///< only matters for fighter aircraft
	bool levelGround;								///< only matters for buildings

	bool useBuildingGroundDecal;
	std::string buildingDecalTypeName;
	int buildingDecalType;
	int buildingDecalSizeX;
	int buildingDecalSizeY;
	float buildingDecalDecaySpeed;

	bool showNanoFrame;								///< Does the nano frame animation get shown during construction?
	bool showNanoSpray;								///< Does nano spray get shown at all?
	float3 nanoColor;								///< If nano spray is displayed what color is it?

	float maxFuel;									///< max flight time in seconds before the aircraft needs to return to a air repair bay to refuel
	float refuelTime;								///< time to fully refuel unit
	float minAirBasePower;							///< min build power for airbases that this aircraft can land on

<<<<<<< HEAD
	std::vector<CExplosionGenerator*> sfxExplGens;	///< list of explosion generators for use in scripts
	std::string pieceTrailCEGTag;					///< base tag (eg. "flame") of CEG attached to pieces of exploding units
	int pieceTrailCEGRange;							///< range of piece CEGs (0-based, range 8 ==> tags "flame0", ..., "flame7")
=======
	std::vector<std::string> sfxExplGenNames;
	std::vector<CExplosionGenerator*> sfxExplGens;	// list of explosion generators for use in scripts

	std::string pieceTrailCEGTag;					// base tag (eg. "flame") of CEG attached to pieces of exploding units
	int pieceTrailCEGRange;							// range of piece CEGs (0-based, range 8 ==> tags "flame0", ..., "flame7")
>>>>>>> ba36621b

	int maxThisUnit;								///< number of units of this type allowed simultaneously in the game

	std::map<std::string, std::string> customParams;

	void SetNoCost(bool noCost) {
		if (noCost) {
			realMetalCost    = metalCost;
			realEnergyCost   = energyCost;
			realMetalUpkeep  = metalUpkeep;
			realEnergyUpkeep = energyUpkeep;
			realBuildTime    = buildTime;

			metalCost    =  1.0f;
			energyCost   =  1.0f;
			buildTime    = 10.0f;
			metalUpkeep  =  0.0f;
			energyUpkeep =  0.0f;
		} else {
			metalCost    = realMetalCost;
			energyCost   = realEnergyCost;
			buildTime    = realBuildTime;
			metalUpkeep  = realMetalUpkeep;
			energyUpkeep = realEnergyUpkeep;
		}
	}

private:
	float realMetalCost,   realEnergyCost;
	float realMetalUpkeep, realEnergyUpkeep;
	float realBuildTime;
};


struct Command;

struct BuildInfo
{
	BuildInfo() { def=0; buildFacing=0; }
	BuildInfo(const UnitDef *def, const float3& p, int facing) :
		def(def), pos(p), buildFacing(facing) {}
	BuildInfo(const Command& c) { Parse(c); }
	BuildInfo(const std::string& name, const float3& p, int facing);

	int GetXSize() const { return (buildFacing&1)==0 ? def->xsize : def->zsize; }
	int GetZSize() const { return (buildFacing&1)==1 ? def->xsize : def->zsize; }
	bool Parse(const Command& c);
	void FillCmd(Command& c) const;

	const UnitDef* def;
	float3 pos;
	int buildFacing;
};

#endif /* UNITDEF_H */<|MERGE_RESOLUTION|>--- conflicted
+++ resolved
@@ -190,10 +190,6 @@
 	std::string deathExplosion;
 	std::string selfDExplosion;
 
-<<<<<<< HEAD
-	std::string TEDClassString;	///< these might be changed later for something better
-=======
->>>>>>> ba36621b
 	std::string categoryString;
 
 	std::string buildPicName;
@@ -364,17 +360,11 @@
 	float refuelTime;								///< time to fully refuel unit
 	float minAirBasePower;							///< min build power for airbases that this aircraft can land on
 
-<<<<<<< HEAD
-	std::vector<CExplosionGenerator*> sfxExplGens;	///< list of explosion generators for use in scripts
-	std::string pieceTrailCEGTag;					///< base tag (eg. "flame") of CEG attached to pieces of exploding units
-	int pieceTrailCEGRange;							///< range of piece CEGs (0-based, range 8 ==> tags "flame0", ..., "flame7")
-=======
 	std::vector<std::string> sfxExplGenNames;
-	std::vector<CExplosionGenerator*> sfxExplGens;	// list of explosion generators for use in scripts
-
-	std::string pieceTrailCEGTag;					// base tag (eg. "flame") of CEG attached to pieces of exploding units
-	int pieceTrailCEGRange;							// range of piece CEGs (0-based, range 8 ==> tags "flame0", ..., "flame7")
->>>>>>> ba36621b
+	std::vector<CExplosionGenerator*> sfxExplGens;	//< list of explosion generators for use in scripts
+
+	std::string pieceTrailCEGTag;					//< base tag (eg. "flame") of CEG attached to pieces of exploding units
+	int pieceTrailCEGRange;							//< range of piece CEGs (0-based, range 8 ==> tags "flame0", ..., "flame7")
 
 	int maxThisUnit;								///< number of units of this type allowed simultaneously in the game
 
