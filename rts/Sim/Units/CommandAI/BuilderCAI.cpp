--- conflicted
+++ resolved
@@ -154,11 +154,6 @@
 		possibleCommands.push_back(c);
 	}
 
-<<<<<<< HEAD
-	CBuilder* builder = static_cast<CBuilder*>(owner);
-
-=======
->>>>>>> 2c46ffe7
 	map<int, string>::const_iterator bi;
 	for (bi = owner_builder->unitDef->buildOptions.begin(); bi != owner_builder->unitDef->buildOptions.end(); ++bi) {
 		const string name = bi->second;
@@ -224,11 +219,6 @@
 
 inline float CBuilderCAI::GetBuildRange(const float targetRadius) const
 {
-<<<<<<< HEAD
-	const CBuilder* builder = static_cast<CBuilder*>(owner);
-
-=======
->>>>>>> 2c46ffe7
 	// for immobile:
 	// only use `buildDistance + radius` iff radius > buildDistance,
 	// and so it would be impossible to get in buildrange (collision detection with units/features)
@@ -422,7 +412,7 @@
 	if (!(c.options & SHIFT_KEY) && nonQueingCommands.find(c.GetID()) == nonQueingCommands.end()
 			&& c.GetID() != CMD_WAIT) {
 		building = false;
-		static_cast<CBuilder*>(owner)->StopBuild();
+		((CBuilder*) owner)->StopBuild();
 	}
 
 	map<int,string>::iterator boi = buildOptions.find(c.GetID());
@@ -537,10 +527,6 @@
 
 void CBuilderCAI::ExecuteStop(Command& c)
 {
-<<<<<<< HEAD
-	CBuilder* builder = static_cast<CBuilder*>(owner);
-=======
->>>>>>> 2c46ffe7
 	building = false;
 	owner_builder->StopBuild();
 	CMobileCAI::ExecuteStop(c);
@@ -549,11 +535,7 @@
 
 void CBuilderCAI::ExecuteBuildCmd(Command& c)
 {
-<<<<<<< HEAD
-	CBuilder* builder = static_cast<CBuilder*>(owner);
-=======
 	const map<int, string>::const_iterator boi = buildOptions.find(c.GetID());
->>>>>>> 2c46ffe7
 
 	if (boi == buildOptions.end())
 		return;
@@ -696,11 +678,6 @@
 	if (!owner->unitDef->canRepair)
 		return;
 
-<<<<<<< HEAD
-	CBuilder* builder = static_cast<CBuilder*>(owner);
-
-=======
->>>>>>> 2c46ffe7
 	if (c.params.size() == 1 || c.params.size() == 5) {
 		// repair unit
 		CUnit* unit = uh->GetUnit(c.params[0]);
@@ -776,11 +753,6 @@
 	if (!owner->unitDef->canCapture)
 		return;
 
-<<<<<<< HEAD
-	CBuilder* builder = static_cast<CBuilder*>(owner);
-
-=======
->>>>>>> 2c46ffe7
 	if (c.params.size() == 1 || c.params.size() == 5) {
 		// capture unit
 		CUnit* unit = uh->GetUnit(c.params[0]);
@@ -837,10 +809,6 @@
 	if (!owner->unitDef->canGuard)
 		return;
 
-<<<<<<< HEAD
-	CBuilder* builder = static_cast<CBuilder*>(owner);
-=======
->>>>>>> 2c46ffe7
 	CUnit* guardee = uh->GetUnit(c.params[0]);
 
 	if (guardee == NULL) { FinishCommand(); return; }
@@ -944,11 +912,6 @@
 
 void CBuilderCAI::ExecuteReclaim(Command& c)
 {
-<<<<<<< HEAD
-	CBuilder* builder = static_cast<CBuilder*>(owner);
-
-=======
->>>>>>> 2c46ffe7
 	// not all builders are reclaim-capable by default
 	if (!owner->unitDef->canReclaim)
 		return;
@@ -1089,13 +1052,7 @@
 }
 
 
-<<<<<<< HEAD
-bool CBuilderCAI::ResurrectObject(CFeature* feature) {
-	CBuilder* builder = static_cast<CBuilder*>(owner);
-
-=======
 bool CBuilderCAI::ResurrectObject(CFeature *feature) {
->>>>>>> 2c46ffe7
 	if (MoveInBuildRange(feature, true)) {
 		owner_builder->SetResurrectTarget(feature);
 	} else {
@@ -1114,11 +1071,6 @@
 	if (!owner->unitDef->canResurrect)
 		return;
 
-<<<<<<< HEAD
-	CBuilder* builder = static_cast<CBuilder*>(owner);
-
-=======
->>>>>>> 2c46ffe7
 	if (c.params.size() == 1) {
 		unsigned int id = (unsigned int) c.params[0];
 
@@ -1199,16 +1151,12 @@
 void CBuilderCAI::ExecuteFight(Command& c)
 {
 	assert((c.options & INTERNAL_ORDER) || owner->unitDef->canFight);
-<<<<<<< HEAD
-	CBuilder* builder = static_cast<CBuilder*>(owner);
-=======
->>>>>>> 2c46ffe7
 
 	if (tempOrder) {
 		tempOrder = false;
 		inCommand = true;
 	}
-	if (c.params.size() < 3) { // this should not happen but anyway ...
+	if (c.params.size() < 3) { // this shouldnt happen but anyway ...
 		LOG_L(L_ERROR,
 				"Received a Fight command with less than 3 params on %s in BuilderCAI",
 				owner->unitDef->humanName.c_str());
@@ -1305,11 +1253,6 @@
 	if (!owner->unitDef->canRestore)
 		return;
 
-<<<<<<< HEAD
-	CBuilder* builder = static_cast<CBuilder*>(owner);
-
-=======
->>>>>>> 2c46ffe7
 	if (inCommand) {
 		if (!owner_builder->terraforming) {
 			FinishCommand();
@@ -1490,11 +1433,6 @@
 
 
 bool CBuilderCAI::ReclaimObject(CSolidObject* object) {
-<<<<<<< HEAD
-	CBuilder* builder = static_cast<CBuilder*>(owner);
-
-=======
->>>>>>> 2c46ffe7
 	if (MoveInBuildRange(object)) {
 		owner_builder->SetReclaimTarget(object);
 	} else {
@@ -1519,6 +1457,7 @@
 	const CSolidObject* best = NULL;
 	float bestDist = bestStartDist;
 	bool stationary = false;
+	bool metal = false;
 	int rid = -1;
 
 	if (recUnits || recEnemy || recEnemyOnly) {
@@ -1561,7 +1500,6 @@
 
 	if ((!best || !stationary) && !recEnemyOnly) {
 		best = NULL;
-		bool metal = false;
 		const CTeam* team = teamHandler->Team(owner->team);
 		const std::vector<CFeature*>& features = qf->GetFeaturesExact(pos, radius);
 		for (std::vector<CFeature*>::const_iterator fi = features.begin(); fi != features.end(); ++fi) {
