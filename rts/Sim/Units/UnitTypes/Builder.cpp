--- conflicted
+++ resolved
@@ -704,42 +704,30 @@
 
 void CBuilder::CreateNanoParticle(float3 goal, float radius, bool inverse)
 {
-<<<<<<< HEAD
-	std::vector<int> args;
-	args.push_back(0);
+	std::vector<int> args(1, 0);
 	script->Call("QueryNanoPiece", args);
-
-	if (ph->currentParticles < ph->maxParticles) {
-		if (!unitDef->showNanoSpray)
-			return;
-
-		float3 relWeaponFirePos = script->GetPiecePos(args[0]);
-=======
-	std::vector<int> args(1, 0);
-	cob->Call("QueryNanoPiece", args);
 
 #ifdef USE_GML
 	if (gs->frameNum - lastDrawFrame > 20)
 		return;
 #endif
-	if (ph->currentNanoParticles < ph->maxNanoParticles && unitDef->showNanoSpray)
-	{
-		float3 relWeaponFirePos = cob->GetPiecePos(args[0]);
->>>>>>> cabddb60
+
+	if (ph->currentParticles < ph->maxParticles && unitDef->showNanoSpray) {
+		float3 relWeaponFirePos = script->GetPiecePos(args[0]);
 		float3 weaponPos = pos + frontdir * relWeaponFirePos.z + updir * relWeaponFirePos.y + rightdir * relWeaponFirePos.x;
-		
+
 		float3 dif = goal - weaponPos;
 		const float l = fastmath::sqrt2(dif.SqLength());
-		
+
 		dif /= l;
 		float3 error = gu->usRandVector() * (radius / l);
 		float3 color = unitDef->nanoColor;
-		
+
 		if (gu->teamNanospray) {
 			unsigned char* tcol = teamHandler->Team(team)->color;
 			color = float3(tcol[0] * (1.f / 255.f), tcol[1] * (1.f / 255.f), tcol[2] * (1.f / 255.f));
 		}
-		
+
 		if (inverse) {
 			new CGfxProjectile(weaponPos + (dif + error) * l, -(dif + error) * 3, int(l / 3), color);
 		} else {
