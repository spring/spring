#include "StdAfx.h"
#include "mmgr.h"
#include "AirBaseHandler.h"

#include "GlobalSynced.h"
#include "Sim/Misc/TeamHandler.h"
#include "Sim/Units/Unit.h"
#include "Sim/Units/COB/CobInstance.h"
#include "Sim/Units/UnitDef.h"
#include "creg/STL_List.h"

CAirBaseHandler* airBaseHandler = 0;

CR_BIND(CAirBaseHandler, )
CR_REG_METADATA(CAirBaseHandler,(
	CR_MEMBER(freeBases),
	CR_MEMBER(bases),
	CR_RESERVED(16)
	));

CR_BIND_DERIVED(CAirBaseHandler::LandingPad, CObject, (NULL, 0, NULL));
CR_REG_METADATA_SUB(CAirBaseHandler, LandingPad, (
	CR_MEMBER(unit),
	CR_MEMBER(base),
	CR_MEMBER(piece),
	CR_RESERVED(8)
	));

CR_BIND(CAirBaseHandler::AirBase, (NULL))
CR_REG_METADATA_SUB(CAirBaseHandler, AirBase, (
	CR_MEMBER(unit),
	CR_MEMBER(freePads),
	CR_MEMBER(pads),
	CR_RESERVED(8)
	));


CAirBaseHandler::CAirBaseHandler(void)
{
}


CAirBaseHandler::~CAirBaseHandler(void)
{
	//shouldnt be any bases left here...
	for (int a = 0; a < teamHandler->ActiveAllyTeams(); ++a) {
		for (airBaseLstIt bi = bases[a].begin(); bi != bases[a].end(); ++bi) {
			for (padLstIt pi = (*bi)->pads.begin(); pi !=(*bi)->pads.end(); ++pi) {
				delete *pi;
			}
			delete *bi;
		}
	}
}

void CAirBaseHandler::RegisterAirBase(CUnit* base)
{
	AirBase* ab = new AirBase(base);
	std::vector<int> args;

	int maxPadCount = 16; // default max pad count

	if (base->cob->GetFunctionId("QueryLandingPadCount") >= 0) {
		args.push_back(maxPadCount);
		base->cob->Call("QueryLandingPadCount", args);
		maxPadCount = args[0];
		args.clear();
	}

	for (int i = 0; i < maxPadCount; i++) {
		args.push_back(-1);
	}

	base->cob->Call("QueryLandingPad", args);

	// FIXME: use a set to avoid multiple bases per piece?
	for (int p = 0; p < (int)args.size(); p++) {
		const int piece = args[p];
		if (!base->cob->PieceExists(piece)) {
			continue;
		}
<<<<<<< HEAD
		LandingPad* pad = SAFE_NEW LandingPad(base, piece, ab);
=======
		LandingPad* pad = new LandingPad(base, piece, ab);
>>>>>>> 7943d188

		ab->pads.push_back(pad);
		ab->freePads.push_back(pad);
	}

	freeBases[base->allyteam].push_back(ab);
	bases[base->allyteam].push_back(ab);
}


void CAirBaseHandler::DeregisterAirBase(CUnit* base)
{
	for (airBaseLstIt bi = freeBases[base->allyteam].begin(); bi != freeBases[base->allyteam].end(); ++bi) {
		if ((*bi)->unit == base) {
			freeBases[base->allyteam].erase(bi);
			break;
		}
	}
	for (airBaseLstIt bi = bases[base->allyteam].begin(); bi != bases[base->allyteam].end(); ++bi) {
		if ((*bi)->unit == base) {
			for (padLstIt pi = (*bi)->pads.begin(); pi != (*bi)->pads.end(); ++pi) {
				// the unit that has reserved a pad is responsible to see if the pad is gone so just delete it
				delete *pi;
			}
			delete *bi;
			bases[base->allyteam].erase(bi);
			break;
		}
	}
}

/** @brief Try to find an airbase and reserve it if one can be found
Caller must call LeaveLandingPad if it gets one and is finished with it or dies
it's the callers responsibility to detect if the base dies while its reserved. */
CAirBaseHandler::LandingPad* CAirBaseHandler::FindAirBase(CUnit* unit, float minPower)
{
	float closest = 1e6f;
	padLstIt foundPad;
	airBaseLstIt foundBase = freeBases[unit->allyteam].end();

	for (airBaseLstIt bi = freeBases[unit->allyteam].begin(); bi != freeBases[unit->allyteam].end(); ++bi) {
		CUnit* baseUnit = (*bi)->unit;

		if (unit == baseUnit) {
			// don't pick ourselves as a landing pad
			continue;
		}

		if (baseUnit->pos.SqDistance(unit->pos) >= closest || baseUnit->unitDef->buildSpeed < minPower) {
			continue;
		}

		closest = baseUnit->pos.SqDistance(unit->pos);
		for (padLstIt pi = (*bi)->freePads.begin(); pi != (*bi)->freePads.end(); ++pi) {
			foundPad = pi;
			foundBase = bi;
		}
	}


	if (foundBase != freeBases[unit->allyteam].end()) {
		LandingPad* found = *foundPad;
		(*foundBase)->freePads.erase(foundPad);
		return found;
	}

	return 0;
}


void CAirBaseHandler::LeaveLandingPad(LandingPad* pad)
{
	pad->GetBase()->freePads.push_back(pad);
}


/** @brief Try to find the closest airbase even if its reserved */
float3 CAirBaseHandler::FindClosestAirBasePos(CUnit* unit, float minPower)
{
	float closest = 1e6f;
	airBaseLstIt foundBase = freeBases[unit->allyteam].end();

	for (airBaseLstIt bi = freeBases[unit->allyteam].begin(); bi != freeBases[unit->allyteam].end(); ++bi) {
		CUnit* baseUnit = (*bi)->unit;

		if (unit == baseUnit) {
			// don't pick ourselves as a landing pad
			continue;
		}

		if (baseUnit->pos.SqDistance(unit->pos) >= closest || baseUnit->unitDef->buildSpeed < minPower) {
			continue;
		}

		closest = baseUnit->pos.SqDistance(unit->pos);
		foundBase = bi;
	}

	if (foundBase != freeBases[unit->allyteam].end()) {
		return (*foundBase)->unit->pos;
	}

	return ZeroVector;
}<|MERGE_RESOLUTION|>--- conflicted
+++ resolved
@@ -79,11 +79,7 @@
 		if (!base->cob->PieceExists(piece)) {
 			continue;
 		}
-<<<<<<< HEAD
-		LandingPad* pad = SAFE_NEW LandingPad(base, piece, ab);
-=======
 		LandingPad* pad = new LandingPad(base, piece, ab);
->>>>>>> 7943d188
 
 		ab->pads.push_back(pad);
 		ab->freePads.push_back(pad);
