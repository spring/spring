/* This file is part of the Spring engine (GPL v2 or later), see LICENSE.html */

#include "StdAfx.h"
#include "PathFinderDef.h"
#include "Map/ReadMap.h"
#include "Sim/MoveTypes/MoveInfo.h"
#include "Sim/MoveTypes/MoveMath/MoveMath.h"
#include "Sim/Misc/GlobalSynced.h"

CPathFinderDef::CPathFinderDef(const float3& goalCenter, float goalRadius):
goal(goalCenter),
sqGoalRadius(goalRadius)
{
	// make sure that the goal can be reached with 2-square resolution
	if (sqGoalRadius < (SQUARE_SIZE * SQUARE_SIZE * 2))
		sqGoalRadius = (SQUARE_SIZE * SQUARE_SIZE * 2);

	goalSquareX = goalCenter.x / SQUARE_SIZE;
	goalSquareZ = goalCenter.z / SQUARE_SIZE;
}


// returns true when the goal is within our defined range
bool CPathFinderDef::IsGoal(unsigned int xSquare, unsigned int zSquare) const {
	return ((SquareToFloat3(xSquare, zSquare) - goal).SqLength2D() <= sqGoalRadius);
}

// returns distance to goal center in map-squares
float CPathFinderDef::Heuristic(unsigned int xSquare, unsigned int zSquare) const
{
	const int dx = std::abs(int(xSquare) - int(goalSquareX));
	const int dz = std::abs(int(zSquare) - int(goalSquareZ));
	return (std::max(dx, dz) * 0.5f + std::min(dx, dz) * 0.2f);
}


// returns if the goal is inaccessable: this is
// true if the goal area is "small" and blocked
bool CPathFinderDef::GoalIsBlocked(const MoveData& moveData, unsigned int moveMathOptions) const {
<<<<<<< HEAD
	const float r0 = SQUARE_SIZE * SQUARE_SIZE * 4.0f;
	const float r1 = (moveData.size * 0.5f) * (moveData.size * 0.5f) * 1.5f * SQUARE_SIZE * SQUARE_SIZE;
=======
	const float r0 = SQUARE_SIZE * SQUARE_SIZE * 4;
	const float r1 = (moveData.xsize >> 1) * (moveData.zsize >> 1) * 1.5f * SQUARE_SIZE * SQUARE_SIZE;
>>>>>>> 6e1d8537

	return
		((sqGoalRadius < r0 || sqGoalRadius <= r1) &&
		(moveData.moveMath->IsBlocked(moveData, goal) & moveMathOptions));
}

int2 CPathFinderDef::GoalSquareOffset(unsigned int blockSize) const {
	const unsigned int blockPixelSize = blockSize * SQUARE_SIZE;

	int2 offset;
		offset.x = (unsigned(goal.x) % blockPixelSize) / SQUARE_SIZE;
		offset.y = (unsigned(goal.z) % blockPixelSize) / SQUARE_SIZE;

	return offset;
}






CRangedGoalWithCircularConstraint::CRangedGoalWithCircularConstraint(
	const float3& start,
	const float3& goal,
	float goalRadius,
	float searchSize,
	unsigned int extraSize):
	CPathFinderDef(goal, goalRadius)
{
	disabled = false;

	// calculate the center and radius of the constrained area
	const unsigned int startX = start.x / SQUARE_SIZE;
	const unsigned int startZ = start.z / SQUARE_SIZE;

	const float3 halfWay = (start + goal) * 0.5f;

	halfWayX = halfWay.x / SQUARE_SIZE;
	halfWayZ = halfWay.z / SQUARE_SIZE;

	const int dx = startX - halfWayX;
	const int dz = startZ - halfWayZ;

	searchRadiusSq  = dx * dx + dz * dz;
	searchRadiusSq *= (searchSize * searchSize);
	searchRadiusSq += extraSize;
}

// tests if a square is inside is the circular constrained area
// defined by the start and goal positions (disabled: this only
// saves CPU under certain conditions and destroys admissibility)
bool CRangedGoalWithCircularConstraint::WithinConstraints(unsigned int xSquare, unsigned int zSquare) const
{
	const int dx = halfWayX - xSquare;
	const int dz = halfWayZ - zSquare;

	return (disabled || ((dx * dx + dz * dz) <= searchRadiusSq));
}<|MERGE_RESOLUTION|>--- conflicted
+++ resolved
@@ -37,13 +37,8 @@
 // returns if the goal is inaccessable: this is
 // true if the goal area is "small" and blocked
 bool CPathFinderDef::GoalIsBlocked(const MoveData& moveData, unsigned int moveMathOptions) const {
-<<<<<<< HEAD
 	const float r0 = SQUARE_SIZE * SQUARE_SIZE * 4.0f;
-	const float r1 = (moveData.size * 0.5f) * (moveData.size * 0.5f) * 1.5f * SQUARE_SIZE * SQUARE_SIZE;
-=======
-	const float r0 = SQUARE_SIZE * SQUARE_SIZE * 4;
 	const float r1 = (moveData.xsize >> 1) * (moveData.zsize >> 1) * 1.5f * SQUARE_SIZE * SQUARE_SIZE;
->>>>>>> 6e1d8537
 
 	return
 		((sqGoalRadius < r0 || sqGoalRadius <= r1) &&
