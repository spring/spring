--- conflicted
+++ resolved
@@ -55,25 +55,6 @@
 
 
 
-<<<<<<< HEAD
-CPathEstimator::CPathEstimator(CPathFinder* pf, unsigned int BSIZE, const std::string& cacheFileName, const std::string& mapFileName):
-	BLOCK_SIZE(BSIZE),
-	BLOCK_PIXEL_SIZE(BSIZE * SQUARE_SIZE),
-	BLOCKS_TO_UPDATE(modInfo.pfUpdateRate * SQUARES_TO_UPDATE / (BLOCK_SIZE * BLOCK_SIZE) + 1),
-	nbrOfBlocksX(gs->mapx / BLOCK_SIZE),
-	nbrOfBlocksZ(gs->mapy / BLOCK_SIZE),
-
-	nextOffsetMessageIdx(0),
-	nextCostMessageIdx(0),
-	pathChecksum(0),
-	offsetBlockNum(nbrOfBlocksX * nbrOfBlocksZ),
-	costBlockNum(nbrOfBlocksX * nbrOfBlocksZ),
-	blockStates(int2(nbrOfBlocksX, nbrOfBlocksZ), int2(gs->mapx, gs->mapy)),
-
-	mStartBlockIdx(0),
-	mGoalHeuristic(0.0f),
-	blockUpdatePenalty(0)
-=======
 CPathEstimator::CPathEstimator(CPathFinder* pf, unsigned int BSIZE, const std::string& cacheFileName, const std::string& mapFileName)
 	//: IPathFinder(BSIZE),
 	: BLOCK_SIZE(BSIZE)
@@ -82,7 +63,7 @@
 	, blockStates(int2(gs->mapx / BLOCK_SIZE, gs->mapy / BLOCK_SIZE), int2(gs->mapx, gs->mapy))
 
 	, BLOCK_PIXEL_SIZE(BLOCK_SIZE * SQUARE_SIZE)
-	, BLOCKS_TO_UPDATE(SQUARES_TO_UPDATE / (BLOCK_SIZE * BLOCK_SIZE) + 1)
+	, BLOCKS_TO_UPDATE(modInfo.pfUpdateRate * SQUARES_TO_UPDATE / (BLOCK_SIZE * BLOCK_SIZE) + 1)
 	, nbrOfBlocksX(gs->mapx / BLOCK_SIZE)
 	, nbrOfBlocksZ(gs->mapy / BLOCK_SIZE)
 	, nextOffsetMessageIdx(0)
@@ -93,7 +74,6 @@
 	, pathFinder(pf)
 	, mGoalSqrOffset(BLOCK_SIZE >> 1, BLOCK_SIZE >> 1)
 	, blockUpdatePenalty(0)
->>>>>>> fb1b73b3
 {
 	vertexCosts.resize(moveDefHandler->GetNumMoveDefs() * blockStates.GetSize() * PATH_DIRECTION_VERTICES, PATHCOST_INFINITY);
 
@@ -472,7 +452,7 @@
 	pathCache[0]->Update();
 	pathCache[1]->Update();
 
-	const unsigned progressiveUpdates = updatedBlocks.size() * ((BLOCK_SIZE >= 16)? 1.0f : 0.6f) * 0.007f * modInfo.pfUpdateRate;
+	const unsigned progressiveUpdates = updatedBlocks.size() * ((BLOCK_SIZE >= 16)? 1.0f : 0.6f) * modInfo.pfUpdateRate;
 
 	static const unsigned MIN_BLOCKS_TO_UPDATE = std::max(BLOCKS_TO_UPDATE >> 1, 4U);
 	static const unsigned MAX_BLOCKS_TO_UPDATE = std::max(BLOCKS_TO_UPDATE << 1, MIN_BLOCKS_TO_UPDATE);
