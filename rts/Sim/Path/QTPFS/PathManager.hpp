--- conflicted
+++ resolved
@@ -68,18 +68,7 @@
 			std::vector<int>& starts
 		) const;
 
-<<<<<<< HEAD
-		static NodeLayer* GetSerializingNodeLayer() { return serializingNodeLayer; }
-
-		static const unsigned int LAYERS_PER_UPDATE =  5;
-		static const unsigned int MAX_TEAM_SEARCHES = 25;
-		static const unsigned int NUM_SPEEDMOD_BINS = 10;
-
-		static const float MIN_SPEEDMOD_VALUE;
-		static const float MAX_SPEEDMOD_VALUE;
-=======
 		int2 GetNumQueuedUpdates() const;
->>>>>>> 491ecf4f
 
 	private:
 		void ThreadUpdate();
