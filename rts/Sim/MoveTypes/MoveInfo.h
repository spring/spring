--- conflicted
+++ resolved
@@ -15,35 +15,6 @@
 struct MoveData {
 	CR_DECLARE_STRUCT(MoveData);
 
-<<<<<<< HEAD
-	MoveData(const MoveData* udefMD) {
-		maxAcceleration = udefMD? udefMD->maxAcceleration:         0.0f;
-		maxBreaking     = udefMD? udefMD->maxAcceleration * -3.0f: 0.0f;
-		maxSpeed        = udefMD? udefMD->maxSpeed / GAME_SPEED:   0.0f;
-		maxTurnRate     = udefMD? (short int) udefMD->maxTurnRate: 0;
-
-		xsize           = udefMD? udefMD->xsize:                   0;
-		zsize           = udefMD? udefMD->zsize:                   0;
-		depth           = udefMD? udefMD->depth:                   0.0f;
-		maxSlope        = udefMD? udefMD->maxSlope:                0.0f;
-		slopeMod        = udefMD? udefMD->slopeMod:                0.0f;
-		depthMod        = udefMD? udefMD->depthMod:                0.0f;
-		pathType        = udefMD? udefMD->pathType:                0;
-		moveMath        = udefMD? udefMD->moveMath:                0x0;
-		crushStrength   = udefMD? udefMD->crushStrength:           0.0f;
-		moveType        = udefMD? udefMD->moveType:                MoveData::Ground_Move;
-		moveFamily      = udefMD? udefMD->moveFamily:              MoveData::Tank;
-		terrainClass    = udefMD? udefMD->terrainClass:            MoveData::Mixed;
-		followGround    = udefMD? udefMD->followGround:            true;
-		subMarine       = udefMD? udefMD->subMarine:               false;
-		name            = udefMD? udefMD->name:                    "tank";
-
-		heatMapping     = udefMD? udefMD->heatMapping:             false;
-		heatMod	        = udefMD? udefMD->heatMod:                 0.05f;
-		heatProduced    = udefMD? udefMD->heatProduced:            30;
-		flowMapping     = udefMD? udefMD->flowMapping:             true;
-		flowMod	        = udefMD? udefMD->flowMod:                 1.0f;
-=======
 	MoveData(const MoveData* unitDefMD) {
 		name            = unitDefMD? unitDefMD->name:            "";
 
@@ -61,11 +32,12 @@
 		followGround    = unitDefMD? unitDefMD->followGround:    true;
 		subMarine       = unitDefMD? unitDefMD->subMarine:       false;
 		heatMapping     = unitDefMD? unitDefMD->heatMapping:     true;
-		heatMod	        = unitDefMD? unitDefMD->heatMod:         0.05f;
+		heatMod         = unitDefMD? unitDefMD->heatMod:         0.05f;
 		heatProduced    = unitDefMD? unitDefMD->heatProduced:    30;
+		flowMapping     = unitDefMD? unitDefMD->flowMapping:     true;
+		flowMod         = unitDefMD? unitDefMD->flowMod:         1.0f;
 		unitDefRefCount = unitDefMD? unitDefMD->unitDefRefCount: 0;
 		moveMath        = unitDefMD? unitDefMD->moveMath:        NULL;
->>>>>>> f0570f9a
 
 		tempOwner       = NULL;
 	}
@@ -122,16 +94,13 @@
 	/// heat produced by a path
 	int heatProduced;
 
-<<<<<<< HEAD
 	bool flowMapping;
 	float flowMod;
 
-=======
 	/// number of UnitDef types that refer to this MoveData class
 	unsigned int unitDefRefCount;
 
 	CMoveMath* moveMath;
->>>>>>> f0570f9a
 	CSolidObject* tempOwner;
 };
 
