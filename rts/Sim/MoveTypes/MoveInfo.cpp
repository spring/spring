--- conflicted
+++ resolved
@@ -106,125 +106,8 @@
 			break;
 		}
 
-<<<<<<< HEAD
-		MoveData* md = new MoveData(NULL);
-
-		md->name          = StringToLower(moveTable.GetString("name", ""));
-		md->pathType      = (num - 1);
-		md->crushStrength = moveTable.GetFloat("crushStrength", 10.0f);
-
-		const float minWaterDepth = moveTable.GetFloat("minWaterDepth", 10.0f);
-		const float maxWaterDepth = moveTable.GetFloat("maxWaterDepth", 0.0f);
-
-		if ((md->name.find("boat") != string::npos) ||
-		    (md->name.find("ship") != string::npos)) {
-			md->moveType   = MoveData::Ship_Move;
-			md->depth      = minWaterDepth;
-			md->moveFamily = MoveData::Ship;
-			md->moveMath   = seaMoveMath;
-			md->subMarine  = moveTable.GetBool("subMarine", 0);
-		} else if (md->name.find("hover") != string::npos) {
-			md->moveType   = MoveData::Hover_Move;
-			md->maxSlope   = DegreesToMaxSlope(moveTable.GetFloat("maxSlope", 15.0f));
-			md->moveFamily = MoveData::Hover;
-			md->moveMath   = hoverMoveMath;
-		} else {
-			md->moveType = MoveData::Ground_Move;
-			md->depthMod = moveTable.GetFloat("depthMod", 0.1f);
-			md->depth    = maxWaterDepth;
-			md->maxSlope = DegreesToMaxSlope(moveTable.GetFloat("maxSlope", 60.0f));
-			md->moveMath = groundMoveMath;
-
-			if (md->name.find("tank") != string::npos) {
-				md->moveFamily = MoveData::Tank;
-			} else {
-				md->moveFamily = MoveData::KBot;
-			}
-		}
-
-		md->heatMapping  = moveTable.GetBool("heatMapping", false);
-		md->heatMod      = moveTable.GetFloat("heatMod", 50.0f);
-		md->heatProduced = moveTable.GetInt("heatProduced", 60);
-		md->flowMapping  = moveTable.GetBool("flowMapping", true);
-		md->flowMod      = moveTable.GetFloat("flowMod", 1.0f);
-
-		// ground units hug the ocean floor when in water,
-		// ships stay at a "fixed" level (their waterline)
-		md->followGround =
-			(md->moveFamily == MoveData::Tank ||
-			md->moveFamily == MoveData::KBot);
-
-		// tank or bot that cannot get its threads / feet
-		// wet, or hovercraft (which doesn't touch ground
-		// or water)
-		const bool b0 =
-			((md->followGround && maxWaterDepth <= 0.0) ||
-			md->moveFamily == MoveData::Hover);
-
-		// ship (or sub) that cannot crawl onto shore, OR tank or
-		// kbot restricted to snorkling (strange but possible)
-		const bool b1 =
-			((md->moveFamily == MoveData::Ship && minWaterDepth > 0.0) ||
-			((md->followGround) && minWaterDepth > 0.0));
-
-		// tank or kbot that CAN go skinny-dipping (amph.),
-		// or ship that CAN sprout legs when at the beach
-		const bool b2 =
-			((md->followGround) && maxWaterDepth > 0.0) ||
-			(md->moveFamily == MoveData::Ship && minWaterDepth < 0.0);
-
-		if (b0) { md->terrainClass = MoveData::Land; }
-		if (b1) { md->terrainClass = MoveData::Water; }
-		if (b2) { md->terrainClass = MoveData::Mixed; }
-
-
-		const int xsize = std::max(1, moveTable.GetInt("footprintX",     1));
-		const int zsize = std::max(1, moveTable.GetInt("footprintZ", xsize));
-		const int scale = 2;
-
-		// make all mobile footprints point-symmetric in heightmap space
-		// (meaning that only non-even dimensions are possible and each
-		// footprint always has a unique center square)
-		md->xsize = xsize * scale;
-		md->zsize = zsize * scale;
-		md->xsize -= ((md->xsize & 1)? 0: 1);
-		md->zsize -= ((md->zsize & 1)? 0: 1);
-		// precalculated data for MoveMath
-		md->xsizeh = md->xsize >> 1;
-		md->zsizeh = md->zsize >> 1;
-		assert((md->xsize & 1) == 1);
-		assert((md->zsize & 1) == 1);
-
-		//  <maxSlope> ranges from 0.0 to 60 * 1.5 degrees, ie. from 0.0 to
-		//  0.5 * PI radians, ie. from 1.0 - cos(0.0) to 1.0 - cos(0.5 * PI)
-		//  = [0, 1] --> DEFAULT <slopeMod> values range from (4 / 0.001) to
-		//  (4 / 1.001) = [4000.0, 3.996]
-		//
-		// speedMod values for a terrain-square slope in [0, 1] are given by
-		// (1.0 / (1.0 + slope * slopeMod)) and therefore have a MAXIMUM at
-		// <slope=0, slopeMod=...> and a MINIMUM at <slope=1, slopeMod=4000>
-		// (of 1.0 / (1.0 + 0.0 * ...) = 1.0 and 1.0 / (1.0 + 1.0 * 4000.0)
-		// = 0.00025 respectively)
-		//
-		md->slopeMod = moveTable.GetFloat("slopeMod", 4.0f / (md->maxSlope + 0.001f));
-
-		const unsigned int checksum =
-			(md->xsize        << 16) +
-			(md->zsize        <<  8) +
-			(md->followGround <<  4) +
-			(md->subMarine    <<  3) +
-			(b2               <<  2) +
-			(b1               <<  1) +
-			(b0               <<  0);
-
-		crc << checksum
-			<< md->maxSlope << md->slopeMod
-			<< md->depth << md->depthMod
-			<< md->crushStrength;
-
-=======
 		MoveData* md = new MoveData(this, moveTable, num);
->>>>>>> 2d09c620
+
 		moveData.push_back(md);
 		name2moveData[md->name] = md->pathType;
 
@@ -232,14 +115,9 @@
 	}
 
 
-<<<<<<< HEAD
-	if (mapInfo->water.damage >= 1000.0f) {
-		CGroundMoveMath::waterDamageCost = 0.0f;
-=======
 	// FIXME: do something with these magic numbers
 	if (mapInfo->water.damage >= 1000.0f) {
 		CGroundMoveMath::waterDamageCost = 0.0f; //! block water
->>>>>>> 2d09c620
 	} else {
 		CGroundMoveMath::waterDamageCost = 1.0f / (1.0f + mapInfo->water.damage * 0.1f);
 	}
@@ -311,6 +189,8 @@
 	heatMapping       = true;
 	heatMod           = 0.05f;
 	heatProduced      = GAME_SPEED;
+	flowMapping       = true;
+	flowMod           = 1.0f;
 
 	moveMath          = NULL;
 	tempOwner         = NULL;
@@ -369,6 +249,8 @@
 	heatMapping = moveTable.GetBool("heatMapping", false);
 	heatMod = moveTable.GetFloat("heatMod", 50.0f);
 	heatProduced = moveTable.GetInt("heatProduced", 60);
+	flowMapping  = moveTable.GetBool("flowMapping", true);
+	flowMod      = moveTable.GetFloat("flowMod", 1.0f);
 
 	//  <maxSlope> ranges from 0.0 to 60 * 1.5 degrees, ie. from 0.0 to
 	//  0.5 * PI radians, ie. from 1.0 - cos(0.0) to 1.0 - cos(0.5 * PI)
