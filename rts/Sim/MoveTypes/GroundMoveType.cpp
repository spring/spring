--- conflicted
+++ resolved
@@ -292,11 +292,7 @@
 					SetMainHeading();
 				}
 
-<<<<<<< HEAD
-				SetDeltaSpeed(requestedSpeed, wantReverse, avoidVec);
-=======
 				SetDeltaSpeed(requestedSpeed, wantReverse);
->>>>>>> 7ec2c122
 			}
 
 			pathManager->UpdatePath(owner, pathId);
