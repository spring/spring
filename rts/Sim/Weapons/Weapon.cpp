--- conflicted
+++ resolved
@@ -321,19 +321,7 @@
 
 	// weapon finished a previously started AimWeapon thread and wants to
 	// fire, but target is no longer within contraints --> wait for re-aim
-<<<<<<< HEAD
-	angleGood &= targetAngleConstraint;
-	// NOTE:
-	//   this should not need to be here, but many legacy scripts do not
-	//   seem to define Aim*Ary in COB for units with onlyForward weapons
-	//   (so angleGood is never set to true) -- REMOVE AFTER 90.0
-	angleGood |= (onlyForward && targetAngleConstraint);
-
-	// reaim weapon when needed
-	ReAimWeapon();
-=======
 	return (CheckTargetAngleConstraint(worldTargetDir, worldMainDir));
->>>>>>> decbfc08
 }
 
 
