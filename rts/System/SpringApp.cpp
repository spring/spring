/* This file is part of the Spring engine (GPL v2 or later), see LICENSE.html */

#include "StdAfx.h"
#include "Rendering/GL/myGL.h"

#include <iostream>

#include <signal.h>
#include <SDL.h>
#include <SDL_syswm.h>

#include "mmgr.h"

#include "SpringApp.h"

#undef KeyPress
#undef KeyRelease

#include "Sim/Misc/GlobalSynced.h"
#include "Game/GameVersion.h"
#include "Game/GameSetup.h"
#include "Game/ClientSetup.h"
#include "Game/GameController.h"
#include "Menu/SelectMenu.h"
#include "Game/PreGame.h"
#include "Game/Game.h"
#include "Sim/Misc/Team.h"
#include "Game/UI/KeyBindings.h"
#include "Game/UI/MouseHandler.h"
#include "Lua/LuaOpenGL.h"
#include "Platform/BaseCmd.h"
#include "Platform/Misc.h"
#include "ConfigHandler.h"
#include "Platform/errorhandler.h"
#include "Platform/CrashHandler.h"
#include "FileSystem/FileSystemHandler.h"
#include "FileSystem/FileHandler.h"
#include "ExternalAI/IAILibraryManager.h"
#include "Rendering/glFont.h"
#include "Rendering/GLContext.h"
#include "Rendering/VerticalSync.h"
#include "Rendering/Textures/TAPalette.h"
#include "Rendering/Textures/NamedTextures.h"
#include "Rendering/Textures/TextureAtlas.h"
#include "aGui/Gui.h"
#include "Sim/Projectiles/ExplosionGenerator.h"
#include "Sim/Misc/GlobalConstants.h"
#include "LogOutput.h"
#include "MouseInput.h"
#include "InputHandler.h"
#include "Joystick.h"
#include "bitops.h"
#include "GlobalUnsynced.h"
#include "Util.h"
#include "myMath.h"
#include "FPUCheck.h"
#include "Exceptions.h"
#include "System/TimeProfiler.h"
#include "System/Sound/Sound.h"

#include "mmgr.h"

#ifdef WIN32
	#include "Platform/Win/win32.h"
	#include <winreg.h>
	#include <direct.h>
	#include "Platform/Win/WinVersion.h"
#endif // WIN32

#ifdef USE_GML
#include "lib/gml/gmlsrv.h"
extern gmlClientServer<void, int,CUnit*> *gmlProcessor;
#endif

using std::string;

CGameController* activeController = 0;
bool globalQuit = false;
boost::uint8_t *keys = 0;
boost::uint16_t currentUnicode = 0;
bool fullscreen = true;
ClientSetup* startsetup = NULL;

/**
 * @brief xres default
 *
 * Defines the default X resolution as 1024
 */
const int XRES_DEFAULT = 1024;

/**
 * @brief yres default
 *
 * Defines the default Y resolution as 768
 */
const int YRES_DEFAULT = 768;


/**
 * Initializes SpringApp variables
 */
SpringApp::SpringApp()
{
	cmdline = 0;
	screenWidth = screenHeight = 0;
	FSAA = false;
	lastRequiredDraw=0;
}

/**
 * Destroys SpringApp variables
 */
SpringApp::~SpringApp()
{
	if (cmdline) delete cmdline;
	if (keys) delete[] keys;

	creg::System::FreeClasses ();
}

/**
 * @brief Initializes the SpringApp instance
 * @return whether initialization was successful
 */
bool SpringApp::Initialize()
{
#if defined(_WIN32) && defined(__GNUC__)
	// load QTCreator's gdb helper dll; a variant of this should also work on other OSes
	{
		// don't display a dialog box if gdb helpers aren't found
		UINT olderrors = SetErrorMode(SEM_FAILCRITICALERRORS);
		if(LoadLibrary("gdbmacros.dll")) {
			LogObject() << "QT Creator's gdbmacros.dll loaded";
		}
		SetErrorMode(olderrors);
	}
#endif

	// Initialize class system
	creg::System::InitializeClasses();

	// Initialize crash reporting
	CrashHandler::Install();

	ParseCmdLine();
	CMyMath::Init();
	good_fpu_control_registers("::Run");

	// log OS version
	// TODO: improve version logging of non-Windows OSes
	logOutput.Print("OS: %s", Platform::GetOS().c_str());
	if (Platform::Is64Bit())
		logOutput.Print("OS: 64bit native mode");
	else if (Platform::Is32BitEmulation())
		logOutput.Print("OS: emulated 32bit mode");
	else
		logOutput.Print("OS: 32bit native mode");

	FileSystemHandler::Initialize(true);

	UpdateOldConfigs();

	if (!InitWindow(("Spring " + SpringVersion::Get()).c_str())) {
		SDL_Quit();
		return false;
	}

	mouseInput = IMouseInput::Get();

	// Global structures
	gs = new CGlobalSynced();
	gu = new CGlobalUnsynced();

	if (cmdline->IsSet("minimise")) {
		gu->active = false;
		SDL_WM_IconifyWindow();
	}

	InitOpenGL();
	agui::InitGui();
	palette.Init();

	// Initialize keyboard
	SDL_EnableUNICODE(1);
	SDL_EnableKeyRepeat (SDL_DEFAULT_REPEAT_DELAY, SDL_DEFAULT_REPEAT_INTERVAL);
	SDL_SetModState (KMOD_NONE);

	input.AddHandler(boost::bind(&SpringApp::MainEventHandler, this, _1));
	keys = new boost::uint8_t[SDLK_LAST];
	memset (keys,0,sizeof(boost::uint8_t)*SDLK_LAST);

	LoadFonts();

	// Initialize GLEW
	LoadExtensions();
	glClear(GL_COLOR_BUFFER_BIT | GL_DEPTH_BUFFER_BIT);
	SDL_GL_SwapBuffers();

<<<<<<< HEAD
	// Runtime compress textures?
	if (GLEW_ARB_texture_compression) {
		// we don't even need to check it, 'cos groundtextures must have that extension
		// default to off because it reduces quality (smallest mipmap level is bigger)
		gu->compressTextures = !!configHandler->Get("CompressTextures", 0);
	}

	// use some ATI bugfixes?
	if ((gu->atiHacks = !!configHandler->Get("AtiHacks", gu->haveATI? 1: 0))) {
		logOutput.Print("ATI hacks enabled\n");
	}
=======
	gu->PostInit();
>>>>>>> 92e5f802

	// Initialize named texture handler
	CNamedTextures::Init();

	// Initialize Lua GL
	LuaOpenGL::Init();

#ifdef WIN32
	int affinity = configHandler->Get("SetCoreAffinity", 0);

	if (affinity>0) {
		//! Get the available cores
		DWORD curMask;
		DWORD cores;
		GetProcessAffinityMask(GetCurrentProcess(), &curMask, &cores);

		DWORD wantedCore = 0xff;

		//! Find an useable core
		cores /= 0x1;
		while( (wantedCore & cores) == 0x0 ) {
			wantedCore >>= 0x1;
		}

		//! Set the affinity
		HANDLE thread = GetCurrentThread();
		if (affinity==1) {
			SetThreadIdealProcessor(thread,wantedCore);
		} else if (affinity>=2) {
			SetThreadAffinityMask(thread,wantedCore);
		}
	}
#endif // WIN32

	InitJoystick();
	// Create CGameSetup and CPreGame objects
	Startup();

	return true;
}

/**
 * @brief multisample test
 * @return whether the multisampling test was successful
 *
 * Tests if a user has requested FSAA, if it's a valid
 * FSAA mode, and if it's supported by the current GL context
 */
static bool MultisampleTest(void)
{
	if (!GL_ARB_multisample)
		return false;
	GLuint fsaa = configHandler->Get("FSAA",0);
	if (!fsaa)
		return false;
	SDL_GL_SetAttribute(SDL_GL_MULTISAMPLEBUFFERS,1);
	GLuint fsaalevel = std::max(std::min(configHandler->Get("FSAALevel", 2), 8), 0);

	make_even_number(fsaalevel);

	SDL_GL_SetAttribute(SDL_GL_MULTISAMPLESAMPLES,fsaalevel);
	return true;
}

/**
 * @brief multisample verify
 * @return whether verification passed
 *
 * Tests whether FSAA was actually enabled
 */
static bool MultisampleVerify(void)
{
	GLint buffers, samples;
	glGetIntegerv(GL_SAMPLE_BUFFERS_ARB, &buffers);
	glGetIntegerv(GL_SAMPLES_ARB, &samples);
	if (buffers && samples) {
		return true;
	}
	return false;
}


/**
 * @return whether window initialization succeeded
 * @param title char* string with window title
 *
 * Initializes the game window
 */
bool SpringApp::InitWindow(const char* title)
{
	unsigned int sdlInitFlags = SDL_INIT_VIDEO | SDL_INIT_TIMER;
#ifdef WIN32
	// the crash reporter should be catching the errors
	sdlInitFlags |= SDL_INIT_NOPARACHUTE;
#endif
	if ((SDL_Init(sdlInitFlags) == -1)) {
		logOutput.Print("Could not initialize SDL: %s", SDL_GetError());
		return false;
	}

	// Sets window manager properties
	SDL_WM_SetIcon(SDL_LoadBMP("spring.bmp"),NULL);
	SDL_WM_SetCaption(title, title);

	if (!SetSDLVideoMode()) {
		logOutput.Print("Failed to set SDL video mode: %s", SDL_GetError());
		return false;
	}

	RestoreWindowPosition();

	glClearColor(0.0f,0.0f,0.0f,0.0f);
	glClear(GL_COLOR_BUFFER_BIT);
	SDL_GL_SwapBuffers();

	return true;
}

/**
 * @return whether setting the video mode was successful
 *
 * Sets SDL video mode options/settings
 */
bool SpringApp::SetSDLVideoMode()
{
	int sdlflags = SDL_OPENGL | SDL_RESIZABLE;

	//conditionally_set_flag(sdlflags, SDL_FULLSCREEN, fullscreen);
	sdlflags |= fullscreen ? SDL_FULLSCREEN : 0;

	SDL_GL_SetAttribute(SDL_GL_RED_SIZE, 8);
	SDL_GL_SetAttribute(SDL_GL_GREEN_SIZE, 8);
	SDL_GL_SetAttribute(SDL_GL_BLUE_SIZE, 8);
	SDL_GL_SetAttribute(SDL_GL_ALPHA_SIZE, 8); // enable alpha channel

	depthBufferBits = configHandler->Get("DepthBufferBits", 24);
	if (gu) gu->depthBufferBits = depthBufferBits;

	SDL_GL_SetAttribute(SDL_GL_DEPTH_SIZE, depthBufferBits);
	SDL_GL_SetAttribute(SDL_GL_STENCIL_SIZE, configHandler->Get("StencilBufferBits", 8));

	SDL_GL_SetAttribute(SDL_GL_DOUBLEBUFFER, 1);

	FSAA = MultisampleTest();

	SDL_Surface *screen = SDL_SetVideoMode(screenWidth, screenHeight, 32, sdlflags);
	if (!screen) {
		char buf[1024];
		SNPRINTF(buf, sizeof(buf), "Could not set video mode:\n%s", SDL_GetError());
		handleerror(NULL, buf, "ERROR", MBF_OK|MBF_EXCL);
		return false;
	}

#ifdef STREFLOP_H
	// Something in SDL_SetVideoMode (OpenGL drivers?) messes with the FPU control word.
	// Set single precision floating point math.
	streflop_init<streflop::Simple>();
#endif

	if (FSAA) {
 		FSAA = MultisampleVerify();
	}

	// setup GL smoothing
	const int defaultSmooth = 0; // FSAA ? 0 : 3;  // until a few things get fixed
	const int lineSmoothing = configHandler->Get("SmoothLines", defaultSmooth);
	if (lineSmoothing > 0) {
		GLenum hint = GL_FASTEST;
		if (lineSmoothing >= 3) {
			hint = GL_NICEST;
		} else if (lineSmoothing >= 2) {
			hint = GL_DONT_CARE;
		}
		glEnable(GL_LINE_SMOOTH);
		glHint(GL_LINE_SMOOTH_HINT, hint);
	}
	const int pointSmoothing = configHandler->Get("SmoothPoints", defaultSmooth);
	if (pointSmoothing > 0) {
		GLenum hint = GL_FASTEST;
		if (pointSmoothing >= 3) {
			hint = GL_NICEST;
		} else if (pointSmoothing >= 2) {
			hint = GL_DONT_CARE;
		}
		glEnable(GL_POINT_SMOOTH);
		glHint(GL_POINT_SMOOTH_HINT, hint);
	}

	// setup LOD bias factor
	const float lodBias = std::max(std::min( configHandler->Get("TextureLODBias", 0.0f) , 4.0f), -4.0f);
	if (fabs(lodBias)>0.01f) {
		glTexEnvf(GL_TEXTURE_FILTER_CONTROL,GL_TEXTURE_LOD_BIAS, lodBias );
	}

	// there must be a way to see if this is necessary, compare old/new context pointers?
	if (!!configHandler->Get("FixAltTab", 0)) {
		// free GL resources
		GLContext::Free();

		// initialize any GL resources that were lost
		GLContext::Init();
	}

	int bits;
	SDL_GL_GetAttribute(SDL_GL_BUFFER_SIZE, &bits);
	logOutput.Print("Video mode set to  %i x %i / %i bit", screenWidth, screenHeight, bits );
	VSync.Init();

	return true;
}



// origin for our coordinates is the bottom left corner
bool SpringApp::GetDisplayGeometry()
{
	SDL_SysWMinfo info;
	SDL_VERSION(&info.version);

	if (!SDL_GetWMInfo(&info)) {
		return false;
	}

#ifdef __APPLE__
	// todo: enable this function, RestoreWindowPosition() and SaveWindowPosition() on Mac
	return false;


#elif !defined(_WIN32)
	info.info.x11.lock_func();
	{
		Display* display = info.info.x11.display;
		Window   window  = info.info.x11.window;

		XWindowAttributes attrs;
		XGetWindowAttributes(display, window, &attrs);
		const Screen* screen = attrs.screen;

		gu->screenSizeX = WidthOfScreen(screen);
		gu->screenSizeY = HeightOfScreen(screen);
		gu->winSizeX = attrs.width;
		gu->winSizeY = attrs.height;

		Window tmp;
		int xp, yp;
		XTranslateCoordinates(display, window, attrs.root, 0, 0, &xp, &yp, &tmp);
		windowPosX = xp;
		windowPosY = yp;
	}
	info.info.x11.unlock_func();

#else
	gu->screenSizeX = GetSystemMetrics(SM_CXFULLSCREEN);
	gu->screenSizeY = GetSystemMetrics(SM_CYFULLSCREEN);

	RECT rect;
	if (!GetClientRect(info.window, &rect)) {
		return false;
	}

	if ((rect.right - rect.left) == 0 || (rect.bottom - rect.top) == 0)
		return false;

	gu->winSizeX = rect.right - rect.left;
	gu->winSizeY = rect.bottom - rect.top;

	// translate from client coords to screen coords
	MapWindowPoints(info.window, HWND_DESKTOP, (LPPOINT)&rect, 2);

	// GetClientRect doesn't do the right thing for restoring window position
	if (!fullscreen) {
		GetWindowRect(info.window, &rect);
	}

	windowPosX = rect.left;
	windowPosY = rect.top;
#endif // _WIN32

	gu->winPosX = windowPosX;
	gu->winPosY = gu->screenSizeY - gu->winSizeY - windowPosY; //! origin BOTTOMLEFT

	return true;
}



void SpringApp::SetupViewportGeometry()
{
	if (!GetDisplayGeometry()) {
		gu->screenSizeX = screenWidth;
		gu->screenSizeY = screenHeight;
		gu->winSizeX = screenWidth;
		gu->winSizeY = screenHeight;
		gu->winPosX = 0;
		gu->winPosY = 0;
	}

	gu->dualScreenMode = !!configHandler->Get("DualScreenMode", 0);
	if (gu->dualScreenMode) {
		gu->dualScreenMiniMapOnLeft =
			!!configHandler->Get("DualScreenMiniMapOnLeft", 0);
	} else {
		gu->dualScreenMiniMapOnLeft = false;
	}

	if (!gu->dualScreenMode) {
		gu->viewSizeX = gu->winSizeX;
		gu->viewSizeY = gu->winSizeY;
		gu->viewPosX = 0;
		gu->viewPosY = 0;
	}
	else {
		gu->viewSizeX = gu->winSizeX / 2;
		gu->viewSizeY = gu->winSizeY;
		if (gu->dualScreenMiniMapOnLeft) {
			gu->viewPosX = gu->winSizeX / 2;
			gu->viewPosY = 0;
		} else {
			gu->viewPosX = 0;
			gu->viewPosY = 0;
		}
	}

	agui::gui->UpdateScreenGeometry(
			gu->viewSizeX,
			gu->viewSizeY,
			gu->viewPosX,
			(gu->winSizeY - gu->viewSizeY - gu->viewPosY) );
	gu->pixelX = 1.0f / (float)gu->viewSizeX;
	gu->pixelY = 1.0f / (float)gu->viewSizeY;

	// NOTE:  gu->viewPosY is not currently used

	gu->aspectRatio = (float)gu->viewSizeX / (float)gu->viewSizeY;
}



/**
 * Initializes OpenGL
 */
void SpringApp::InitOpenGL()
{
	SetupViewportGeometry();

	glViewport(gu->viewPosX, gu->viewPosY, gu->viewSizeX, gu->viewSizeY);

	gluPerspective(45.0f, (GLfloat)gu->viewSizeX / (GLfloat)gu->viewSizeY, 2.8f, MAX_VIEW_RANGE);

	// Initialize some GL states
	glShadeModel(GL_SMOOTH);
	glClearDepth(1.0f);
	glEnable(GL_DEPTH_TEST);
	glDepthFunc(GL_LEQUAL);
}


void SpringApp::UpdateOldConfigs()
{
	// not very neat, should be done in the installer someday
	const int cfgVersion = configHandler->Get("Version",0);
	if (cfgVersion < 2) {
		// force an update to new defaults
		configHandler->Delete("FontFile");
		configHandler->Delete("FontSize");
		configHandler->Delete("SmallFontSize");
		configHandler->Delete("StencilBufferBits"); //! update to 8 bits
		configHandler->Delete("DepthBufferBits"); //! update to 24bits
		configHandler->Set("Version",2);
	}
}


void SpringApp::LoadFonts()
{
	// Initialize font
	const std::string fontFile = configHandler->GetString("FontFile", "fonts/FreeSansBold.otf");
	const std::string smallFontFile = configHandler->GetString("SmallFontFile", "fonts/FreeSansBold.otf");
	const int fontSize = configHandler->Get("FontSize", 23);
	const int smallFontSize = configHandler->Get("SmallFontSize", 14);
	const int outlineWidth = configHandler->Get("FontOutlineWidth", 3);
	const float outlineWeight = configHandler->Get("FontOutlineWeight", 25.0f);
	const int smallOutlineWidth = configHandler->Get("SmallFontOutlineWidth", 2);
	const float smallOutlineWeight = configHandler->Get("SmallFontOutlineWeight", 10.0f);

	SafeDelete(font);
	SafeDelete(smallFont);
	font = CglFont::LoadFont(fontFile, fontSize, outlineWidth, outlineWeight);
	smallFont = CglFont::LoadFont(smallFontFile, smallFontSize, smallOutlineWidth, smallOutlineWeight);

	if (!font || !smallFont) {
		std::vector<std::string> fonts = CFileHandler::DirList("fonts/", "*.*tf", SPRING_VFS_RAW_FIRST);
		std::vector<std::string>::iterator fi = fonts.begin();
		while (fi != fonts.end()) {
			SafeDelete(font);
			SafeDelete(smallFont);
			font = CglFont::LoadFont(*fi, fontSize, outlineWidth, outlineWeight);
			smallFont = CglFont::LoadFont(*fi, smallFontSize, smallOutlineWidth, smallOutlineWeight);
			if (font && smallFont) {
				break;
			} else {
				fi++;
			}
		}
		if (!font) {
			throw content_error(std::string("Failed to load font: ") + fontFile);
		} else if (!smallFont) {
			throw content_error(std::string("Failed to load font: ") + smallFontFile);
		}
		configHandler->SetString("FontFile", *fi);
		configHandler->SetString("SmallFontFile", *fi);
	}
}

/**
 * @return whether commandline parsing was successful
 *
 * Parse command line arguments
 */
void SpringApp::ParseCmdLine()
{
	cmdline->AddSwitch('f', "fullscreen",         "Run in fullscreen mode");
	cmdline->AddSwitch('w', "window",             "Run in windowed mode");
	cmdline->AddInt(   'x', "xresolution",        "Set X resolution");
	cmdline->AddInt(   'y', "yresolution",        "Set Y resolution");
	cmdline->AddSwitch('m', "minimise",           "Start minimised");
	cmdline->AddSwitch('s', "server",             "Run as a server");
	cmdline->AddSwitch('c', "client",             "Run as a client");
	cmdline->AddSwitch('p', "projectiledump",     "Dump projectile class info in projectiles.txt");
	cmdline->AddSwitch('t', "textureatlas",       "Dump each finalized textureatlas in textureatlasN.tga");
	cmdline->AddString('n', "name",               "Set your player name");
	cmdline->AddString('C', "config",             "Configuration file");
	cmdline->AddSwitch(0,   "list-ai-interfaces", "Dump a list of available AI Interfaces to stdout");
	cmdline->AddSwitch(0,   "list-skirmish-ais",  "Dump a list of available Skirmish AIs to stdout");

	try
	{
		cmdline->Parse();
	}
	catch (const std::exception& err)
	{
		std::cerr << err.what() << std::endl << std::endl;
		cmdline->PrintUsage("Spring", SpringVersion::GetFull());
		exit(1);
	}

	// mutually exclusive options that cause spring to quit immediately
	if (cmdline->IsSet("help")) {
		cmdline->PrintUsage("Spring",SpringVersion::GetFull());
		exit(0);
	} else if (cmdline->IsSet("version")) {
		std::cout << "Spring " << SpringVersion::GetFull() << std::endl;
		exit(0);
	} else if (cmdline->IsSet("projectiledump")) {
		CCustomExplosionGenerator::OutputProjectileClassInfo();
		exit(0);
	}

	if (cmdline->IsSet("config")) {
		string configSource = cmdline->GetString("config");
		logOutput.Print("using configuration source \"" + ConfigHandler::Instantiate(configSource) + "\"");
	} else {
		logOutput.Print("using default configuration source \"" + ConfigHandler::Instantiate() + "\"");
	}

	// mutually exclusive options that cause spring to quit immediately
	// and require the configHandler
	if (cmdline->IsSet("list-ai-interfaces")) {
		IAILibraryManager::OutputAIInterfacesInfo();
		exit(0);
	} else if (cmdline->IsSet("list-skirmish-ais")) {
		IAILibraryManager::OutputSkirmishAIInfo();
		exit(0);
	}

#ifdef _DEBUG
	fullscreen = false;
#else
	fullscreen = !!configHandler->Get("Fullscreen", 1);
#endif
	// flags
	if (cmdline->IsSet("window")) {
		fullscreen = false;
	} else if (cmdline->IsSet("fullscreen")) {
		fullscreen = true;
	}

	if (cmdline->IsSet("textureatlas")) {
		CTextureAtlas::debug = true;
	}

	if (cmdline->IsSet("name")) {
		const string name = cmdline->GetString("name");
		if (!name.empty()) {
			configHandler->SetString("name", StringReplace(name, " ", "_"));
		}
	}

	screenWidth = configHandler->Get("XResolution", XRES_DEFAULT);
	if (cmdline->IsSet("xresolution"))
		screenWidth = std::max(cmdline->GetInt("xresolution"), 640);

	screenHeight = configHandler->Get("YResolution", YRES_DEFAULT);
	if (cmdline->IsSet("yresolution"))
		screenHeight = std::max(cmdline->GetInt("yresolution"), 480);

	windowPosX  = configHandler->Get("WindowPosX", 32);
	windowPosY  = configHandler->Get("WindowPosY", 32);
	windowState = configHandler->Get("WindowState", 0);

#ifdef USE_GML
	gmlThreadCountOverride = configHandler->Get("HardwareThreadCount", 0);
	gmlThreadCount=GML_CPU_COUNT;
#if GML_ENABLE_SIM
	extern volatile int gmlMultiThreadSim;
	gmlMultiThreadSim=configHandler->Get("MultiThreadSim", 1);
#endif
#endif
}


/**
 * Initializes instance of GameSetup
 */
void SpringApp::Startup()
{
	std::string inputFile = cmdline->GetInputFile();
	if (inputFile.empty())
	{
		bool server = !cmdline->IsSet("client") || cmdline->IsSet("server");
#ifdef SYNCDEBUG
		CSyncDebugger::GetInstance()->Initialize(server, 64);
#endif
		activeController = new SelectMenu(server);
	}
	else if (inputFile.rfind("sdf") == inputFile.size() - 3)
	{
		std::string demoFileName = inputFile;
		std::string demoPlayerName = configHandler->GetString("name", "UnnamedPlayer");

		if (demoPlayerName.empty()) {
			demoPlayerName = "UnnamedPlayer";
		} else {
			demoPlayerName = StringReplaceInPlace(demoPlayerName, ' ', '_');
		}

		demoPlayerName += " (spec)";

		startsetup = new ClientSetup();
			startsetup->isHost       = true; // local demo play
			startsetup->myPlayerName = demoPlayerName;

#ifdef SYNCDEBUG
		CSyncDebugger::GetInstance()->Initialize(true, 64); //FIXME: add actual number of player
#endif

		pregame = new CPreGame(startsetup);
		pregame->LoadDemo(demoFileName);
	}
	else if (inputFile.rfind("ssf") == inputFile.size() - 3)
	{
		std::string savefile = inputFile;
		startsetup = new ClientSetup();
		startsetup->isHost = true;
		startsetup->myPlayerName = configHandler->GetString("name", "unnamed");
#ifdef SYNCDEBUG
		CSyncDebugger::GetInstance()->Initialize(true, 64); //FIXME: add actual number of player
#endif
		pregame = new CPreGame(startsetup);
		pregame->LoadSavefile(savefile);
	}
	else
	{
		LogObject() << "Loading startscript from: " << inputFile;
		std::string startscript = inputFile;
		CFileHandler fh(startscript);
		if (!fh.FileExists())
			throw content_error("Setup-script does not exist in given location: "+startscript);

		std::string buf;
		if (!fh.LoadStringData(buf))
			throw content_error("Setup-script cannot be read: " + startscript);
		startsetup = new ClientSetup();
		startsetup->Init(buf);

		// commandline parameters overwrite setup
		if (cmdline->IsSet("client"))
			startsetup->isHost = false;
		else if (cmdline->IsSet("server"))
			startsetup->isHost = true;

#ifdef SYNCDEBUG
		CSyncDebugger::GetInstance()->Initialize(startsetup->isHost, 64); //FIXME: add actual number of player
#endif
		pregame = new CPreGame(startsetup);
		if (startsetup->isHost)
			pregame->LoadSetupscript(buf);
	}
}




#if defined(USE_GML) && GML_ENABLE_SIM
volatile int gmlMultiThreadSim;
volatile int gmlStartSim;

int SpringApp::Sim()
{
	while(gmlKeepRunning && !gmlStartSim)
		SDL_Delay(100);

	while(gmlKeepRunning) {
		if(!gmlMultiThreadSim) {
			CrashHandler::ClearSimWDT(true);
			while(!gmlMultiThreadSim && gmlKeepRunning)
				SDL_Delay(200);
		}
		else if (activeController) {
			CrashHandler::ClearSimWDT();
			gmlProcessor->ExpandAuxQueue();

			{
				GML_STDMUTEX_LOCK(sim); // Sim

				if (!activeController->Update()) {
					return 0;
				}
			}

			gmlProcessor->GetQueue();
		}
		boost::thread::yield();
	}
	return 1;
}
#endif




/**
 * @return return code of activecontroller draw function
 *
 * Draw function repeatedly called, it calls all the
 * other draw functions
 */
int SpringApp::Update()
{
	if (FSAA)
		glEnable(GL_MULTISAMPLE_ARB);

	int ret = 1;
	if (activeController) {
#if !defined(USE_GML) || !GML_ENABLE_SIM
		if (!activeController->Update()) {
			ret = 0;
		} else {
#else
			if(gmlMultiThreadSim) {
				if(!gs->frameNum) {

					GML_STDMUTEX_LOCK(sim); // Update

					activeController->Update();
					if(gs->frameNum)
						gmlStartSim=1;
				}
			}
			else {

				GML_STDMUTEX_LOCK(sim); // Update

				activeController->Update();
			}
#endif
			if(game)
				CrashHandler::ClearDrawWDT();

			gu->drawFrame++;
			if (gu->drawFrame == 0) {
				gu->drawFrame++;
			}
			if(
#if defined(USE_GML) && GML_ENABLE_SIM
				!gmlMultiThreadSim &&
#endif
				gs->frameNum-lastRequiredDraw >= (float)MAX_CONSECUTIVE_SIMFRAMES * gs->userSpeedFactor) {

				ScopedTimer cputimer("CPU load"); // Update

				ret = activeController->Draw();
				lastRequiredDraw=gs->frameNum;
			}
			else {
				ret = activeController->Draw();
			}
#if defined(USE_GML) && GML_ENABLE_SIM
			gmlProcessor->PumpAux();
#else
		}
#endif
	}

	VSync.Delay();
	SDL_GL_SwapBuffers();

	if (FSAA)
		glDisable(GL_MULTISAMPLE_ARB);

	return ret;
}


/**
 * Tests SDL keystates and sets values
 * in key array
 */
void SpringApp::UpdateSDLKeys ()
{
	int numkeys;
	boost::uint8_t *state;
	state = SDL_GetKeyState(&numkeys);
	memcpy(keys, state, sizeof(boost::uint8_t) * numkeys);

	const SDLMod mods = SDL_GetModState();
	keys[SDLK_LALT]   = (mods & KMOD_ALT)   ? 1 : 0;
	keys[SDLK_LCTRL]  = (mods & KMOD_CTRL)  ? 1 : 0;
	keys[SDLK_LMETA]  = (mods & KMOD_META)  ? 1 : 0;
	keys[SDLK_LSHIFT] = (mods & KMOD_SHIFT) ? 1 : 0;
}

/**
 * @param argc argument count
 * @param argv array of argument strings
 *
 * Executes the application
 * (contains main game loop)
 */
int SpringApp::Run(int argc, char *argv[])
{
	cmdline = new BaseCmd(argc, argv);

	if (!Initialize())
		return -1;

#ifdef WIN32
	//SDL_EventState (SDL_SYSWMEVENT, SDL_ENABLE);
#endif
	CrashHandler::InstallHangHandler();

#ifdef USE_GML
	gmlProcessor=new gmlClientServer<void, int, CUnit*>;
#	if GML_ENABLE_SIM
	gmlKeepRunning=1;
	gmlStartSim=0;
	gmlProcessor->AuxWork(&SpringApp::Simcb,this); // start sim thread
#	endif
#endif
	while (true) // end is handled by globalQuit
	{
#ifdef WIN32
		static unsigned lastreset = 0;
		unsigned curreset = SDL_GetTicks();
		if(gu->active && (curreset - lastreset > 1000)) {
			lastreset = curreset;
			int timeout; // reset screen saver timer
			if(SystemParametersInfo(SPI_GETSCREENSAVETIMEOUT, 0, &timeout, 0))
				SystemParametersInfo(SPI_SETSCREENSAVETIMEOUT, timeout, NULL, 0);
		}
#endif
		{
			SCOPED_TIMER("Input");
			mouseInput->Update();
			SDL_Event event;
			while (SDL_PollEvent(&event)) {
				input.PushEvent(event);
			}
		}
		if (globalQuit)
			break;

		try {
			if (!Update())
				break;
		} catch (content_error &e) {
			LogObject() << "Caught content exception: " << e.what() << "\n";
			handleerror(NULL, e.what(), "Content error", MBF_OK | MBF_EXCL);
		}
	}

#ifdef USE_GML
	#if GML_ENABLE_SIM
	gmlKeepRunning=0; // wait for sim to finish
	while(!gmlProcessor->PumpAux())
		boost::thread::yield();
	#endif
	if(gmlProcessor)
		delete gmlProcessor;
#endif

	CrashHandler::UninstallHangHandler();

	// Shutdown
	Shutdown();
	return 0;
}



/**
 * Restores position of the window, if we're not in fullscreen
 */
void SpringApp::RestoreWindowPosition()
{
#ifdef __APPLE__
	return;
#else
	if (!fullscreen) {
		SDL_SysWMinfo info;
		SDL_VERSION(&info.version);

		if (SDL_GetWMInfo(&info)) {
#ifdef _WIN32
			bool stateChanged = false;

			if (windowState > 0) {
				WINDOWPLACEMENT wp;
				memset(&wp,0,sizeof(WINDOWPLACEMENT));
				wp.length = sizeof(WINDOWPLACEMENT);
				stateChanged = true;
				int wState;
				switch (windowState) {
					case 1: wState = SW_SHOWMAXIMIZED; break;
					case 2: wState = SW_SHOWMINIMIZED; break;
					default: stateChanged = false;
				}
				if (stateChanged) {
					ShowWindow(info.window, wState);
					RECT rect;
					if (GetClientRect(info.window, &rect)) {
						//! translate from client coords to screen coords
						MapWindowPoints(info.window, HWND_DESKTOP, (LPPOINT)&rect, 2);
						screenWidth = rect.right - rect.left;
						screenHeight = rect.bottom - rect.top;
						windowPosX = rect.left;
						windowPosY = rect.top;
					}
				}
			}

			if (!stateChanged) {
				MoveWindow(info.window, windowPosX, windowPosY, screenWidth, screenHeight, true);
			}
#else
			info.info.x11.lock_func();

			{
				XMoveWindow(info.info.x11.display, info.info.x11.wmwindow, windowPosX, windowPosY);
			}

			info.info.x11.unlock_func();
#endif
		}
	}
#endif // ifdef __APPLE__
}

/**
 * Saves position of the window, if we're not in fullscreen
 */
void SpringApp::SaveWindowPosition()
{
#ifdef __APPLE__
	return;
#else
	if (!fullscreen) {
  #if defined(_WIN32)
		SDL_SysWMinfo info;
		SDL_VERSION(&info.version);

		if (SDL_GetWMInfo(&info)) {
			WINDOWPLACEMENT wp;
			wp.length = sizeof(WINDOWPLACEMENT);
			if (GetWindowPlacement(info.window, &wp)) {
				switch (wp.showCmd) {
					case SW_SHOWMAXIMIZED:
						windowState = 1;
						break;
					case SW_SHOWMINIMIZED:
						windowState = 2;
						break;
					default:
						configHandler->Set("WindowPosX", windowPosX);
						configHandler->Set("WindowPosY", windowPosY);
						windowState = 0;
				}
			}
		}
		configHandler->Set("WindowState", windowState);
  #else
		configHandler->Set("WindowPosX", windowPosX);
		configHandler->Set("WindowPosY", windowPosY);
  #endif
	}
#endif
}



/**
 * Deallocates and shuts down game
 */
void SpringApp::Shutdown()
{
	SaveWindowPosition();

	if (pregame)
		delete pregame;			//in case we exit during init
	if (game)
		delete game;
	delete gameSetup;
	delete font;
	delete smallFont;
	CNamedTextures::Kill();
	GLContext::Free();
	ConfigHandler::Deallocate();
	UnloadExtensions();
	delete mouseInput;
	SDL_WM_GrabInput(SDL_GRAB_OFF);
	SDL_Quit();
	delete gs;
	delete gu;
	if(startsetup)
		delete startsetup;
#ifdef USE_MMGR
	m_dumpMemoryReport();
#endif
}

bool SpringApp::MainEventHandler(const SDL_Event& event)
{
	switch (event.type) {
		case SDL_VIDEORESIZE: {

			GML_STDMUTEX_LOCK(sim); // Run

			CrashHandler::ClearDrawWDT(true);
			screenWidth = event.resize.w;
			screenHeight = event.resize.h;
#ifndef WIN32
			// HACK   We don't want to break resizing on windows (again?),
			//        so someone should test this very well before enabling it.
			SetSDLVideoMode();
#endif
			InitOpenGL();
			activeController->ResizeEvent();
			break;
		}
		case SDL_VIDEOEXPOSE: {

			GML_STDMUTEX_LOCK(sim); // Run

			CrashHandler::ClearDrawWDT(true);
			// re-initialize the stencil
			glClearStencil(0);
			glClear(GL_STENCIL_BUFFER_BIT); SDL_GL_SwapBuffers();
			glClear(GL_STENCIL_BUFFER_BIT); SDL_GL_SwapBuffers();
			SetupViewportGeometry();
			break;
		}
		case SDL_QUIT: {
			globalQuit = true;
			break;
		}
		case SDL_ACTIVEEVENT: {
			CrashHandler::ClearDrawWDT(true);
			if (event.active.state & SDL_APPACTIVE) {
				gu->active = !!event.active.gain;
				if (sound)
					sound->Iconified(!event.active.gain);
			}

			if (mouse && mouse->locked) {
				mouse->ToggleState();
			}
			break;
		}
		case SDL_KEYDOWN: {
			int i = event.key.keysym.sym;
			currentUnicode = event.key.keysym.unicode;

			const bool isRepeat = !!keys[i];

			UpdateSDLKeys ();

			if (activeController) {
				if (i <= SDLK_DELETE) {
					i = tolower(i);
				}
				else if (i == SDLK_RSHIFT) { i = SDLK_LSHIFT; }
				else if (i == SDLK_RCTRL)  { i = SDLK_LCTRL;  }
				else if (i == SDLK_RMETA)  { i = SDLK_LMETA;  }
				else if (i == SDLK_RALT)   { i = SDLK_LALT;   }

				if (keyBindings) {
					const int fakeMetaKey = keyBindings->GetFakeMetaKey();
					if (fakeMetaKey >= 0) {
						keys[SDLK_LMETA] |= keys[fakeMetaKey];
					}
				}

				activeController->KeyPressed(i, isRepeat);

				if (activeController->userWriting){
					// use unicode for printed characters
					i = event.key.keysym.unicode;
					if ((i >= SDLK_SPACE) && (i <= 255)) {
						CGameController* ac = activeController;
						if (ac->ignoreNextChar || ac->ignoreChar == char(i)) {
							ac->ignoreNextChar = false;
						} else {
							if (i < 255 && (!isRepeat || ac->userInput.length()>0)) {
								const int len = (int)ac->userInput.length();
								ac->writingPos = std::max(0, std::min(len, ac->writingPos));
								char str[2] = { char(i), 0 };
								ac->userInput.insert(ac->writingPos, str);
								ac->writingPos++;
							}
						}
					}
				}
			}
			activeController->ignoreNextChar = false;
			break;
		}
		case SDL_KEYUP: {
			int i = event.key.keysym.sym;
			currentUnicode = event.key.keysym.unicode;

			UpdateSDLKeys();

			if (activeController) {
				if (i <= SDLK_DELETE) {
					i = tolower(i);
				}
				else if (i == SDLK_RSHIFT) { i = SDLK_LSHIFT; }
				else if (i == SDLK_RCTRL)  { i = SDLK_LCTRL;  }
				else if (i == SDLK_RMETA)  { i = SDLK_LMETA;  }
				else if (i == SDLK_RALT)   { i = SDLK_LALT;   }

				if (keyBindings) {
					const int fakeMetaKey = keyBindings->GetFakeMetaKey();
					if (fakeMetaKey >= 0) {
						keys[SDLK_LMETA] |= keys[fakeMetaKey];
					}
				}

				activeController->KeyReleased(i);
			}
			break;
		}
		default:
			break;
	}
	return false;
}<|MERGE_RESOLUTION|>--- conflicted
+++ resolved
@@ -196,21 +196,7 @@
 	glClear(GL_COLOR_BUFFER_BIT | GL_DEPTH_BUFFER_BIT);
 	SDL_GL_SwapBuffers();
 
-<<<<<<< HEAD
-	// Runtime compress textures?
-	if (GLEW_ARB_texture_compression) {
-		// we don't even need to check it, 'cos groundtextures must have that extension
-		// default to off because it reduces quality (smallest mipmap level is bigger)
-		gu->compressTextures = !!configHandler->Get("CompressTextures", 0);
-	}
-
-	// use some ATI bugfixes?
-	if ((gu->atiHacks = !!configHandler->Get("AtiHacks", gu->haveATI? 1: 0))) {
-		logOutput.Print("ATI hacks enabled\n");
-	}
-=======
 	gu->PostInit();
->>>>>>> 92e5f802
 
 	// Initialize named texture handler
 	CNamedTextures::Init();
