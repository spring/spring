--- conflicted
+++ resolved
@@ -89,11 +89,6 @@
 	NETMSG_AI_CREATED       = 70, // /* uchar messageSize */, uchar myPlayerNum, uint whichSkirmishAI, uchar team, std::string name (ends with \0)
 	NETMSG_AI_STATE_CHANGED = 71, // uchar myPlayerNum, uint whichSkirmishAI, uchar newState
 
-<<<<<<< HEAD
-	NETMSG_REQUEST_TEAMSTAT = 72, // uchar teamNum, ushort statFrameNum
-
-=======
->>>>>>> 92e5f802
 	NETMSG_REGISTER_NETMSG	= 73, // uchar myPlayerNum, uchar NETMSG
 	NETMSG_UNREGISTER_NETMSG= 74  // uchar myPlayerNum, uchar NETMSG
 };
