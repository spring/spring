--- conflicted
+++ resolved
@@ -148,11 +148,6 @@
 {
 	if (!font) return;
 
-<<<<<<< HEAD
-	PUSH_CODE_MODE;
-	ENTER_MIXED;
-=======
->>>>>>> 63d62949
 	boost::recursive_mutex::scoped_lock scoped_lock(infoConsoleMutex);
 
 	RawLine rl(text, &subsystem, rawId);
