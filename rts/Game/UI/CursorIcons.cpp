/* This file is part of the Spring engine (GPL v2 or later), see LICENSE.html */

#include <algorithm>


#include "CursorIcons.h"
#include "CommandColors.h"
#include "MouseHandler.h"
#include "GuiHandler.h"
#include "Sim/Units/CommandAI/Command.h"
#include "Game/Camera.h"
#include "Game/GameHelper.h"
#include "Rendering/Fonts/glFont.h"
#include "Rendering/UnitDrawer.h"
#include "Rendering/GL/myGL.h"
#include "Sim/Units/UnitDef.h"
#include "Sim/Units/UnitDefHandler.h"


CCursorIcons cursorIcons;


CCursorIcons::CCursorIcons()
{
	enabled = true;
}


CCursorIcons::~CCursorIcons()
{
}


void CCursorIcons::Enable(bool value)
{
	enabled = value;
}


void CCursorIcons::Clear()
{
	icons.clear();
	texts.clear();
	buildIcons.clear();
}


void CCursorIcons::SetCustomType(int cmdID, const string& cursor)
{
	if (cursor.empty()) {
		customTypes.erase(cmdID);
	} else {
		customTypes[cmdID] = cursor;
	}
}


void CCursorIcons::Draw()
{
	glEnable(GL_TEXTURE_2D);
	glEnable(GL_BLEND);
	glBlendFunc(GL_SRC_ALPHA, GL_ONE_MINUS_SRC_ALPHA);
	glAlphaFunc(GL_GREATER, 0.01f);
	glDepthMask(GL_FALSE);

	DrawCursors();

	DrawBuilds();

	glDepthMask(GL_TRUE);
	glBindTexture(GL_TEXTURE_2D, 0);
	glDisable(GL_TEXTURE_2D);
}


void CCursorIcons::DrawCursors()
{
	if (icons.empty() || !cmdColors.UseQueueIcons()) {
		return;
	}

	glMatrixMode(GL_PROJECTION);
	glPushMatrix();
	glLoadIdentity();
	gluOrtho2D(0.0f, 1.0f, 0.0f, 1.0f);
	glMatrixMode(GL_MODELVIEW);
	glPushMatrix();
	glLoadIdentity();

	glColor4f(1.0f, 1.0f, 1.0f, cmdColors.QueueIconAlpha());

	int currentCmd = (icons.begin()->cmd + 1); // force the first binding
	const CMouseCursor* currentCursor = NULL;

	std::set<Icon>::iterator it;
	for (it = icons.begin(); it != icons.end(); ++it) {
		const int command = it->cmd;
		if (command != currentCmd) {
			currentCmd = command;
			currentCursor = GetCursor(currentCmd);
			if (currentCursor != NULL) {
				currentCursor->BindTexture();
			}
		}
		if (currentCursor != NULL) {
			const float3 winPos = camera->CalcWindowCoordinates(it->pos);
			if (winPos.z <= 1.0f) {
				currentCursor->DrawQuad((int)winPos.x, (int)winPos.y);
			}
		}
	}

	DrawTexts(); // use the same transformation

	glMatrixMode(GL_PROJECTION);
	glPopMatrix();
	glMatrixMode(GL_MODELVIEW);
	glPopMatrix();
}


void CCursorIcons::DrawTexts()
{
	glViewport(globalRendering->viewPosX, 0, globalRendering->viewSizeX, globalRendering->viewSizeY);
	glColor4f(1.0f,  1.0f, 1.0f, 1.0f);

	const float fontScale = 1.0f;
	const float yOffset = 50.0f * globalRendering->pixelY;

	font->Begin();
	font->SetColors(); //default

	std::set<IconText>::iterator it;
	for (it = texts.begin(); it != texts.end(); ++it) {
		const float3 winPos = camera->CalcWindowCoordinates(it->pos);
		if (winPos.z <= 1.0f) {
			const float x = (winPos.x * globalRendering->pixelX);
			const float y = (winPos.y * globalRendering->pixelY) + yOffset;

			if (guihandler->GetOutlineFonts()) {
				font->glPrint(x, y, fontScale, FONT_OUTLINE | FONT_CENTER | FONT_TOP | FONT_SCALE | FONT_NORM, it->text);
			} else {
				font->glPrint(x, y, fontScale, FONT_SCALE | FONT_CENTER | FONT_TOP | FONT_NORM, it->text);
			}
		}
	}
	font->End();
}


void CCursorIcons::DrawBuilds()
{
	glViewport(globalRendering->viewPosX, 0, globalRendering->viewSizeX, globalRendering->viewSizeY);

	glEnable(GL_DEPTH_TEST);
	glColor4f(1.0f, 1.0f, 1.0f, 0.3f);
<<<<<<< HEAD
	
	for (auto it = buildIcons.begin() ; it != buildIcons.end(); ++it) {
		CUnitDrawer::DrawBuildingSample(unitDefHandler->GetUnitDefByID(-(it->cmd)), it->team, it->pos, it->facing);
=======

	std::set<BuildIcon>::iterator it;
	for (it = buildIcons.begin() ; it != buildIcons.end(); ++it) {
		const UnitDef* unitDef = unitDefHandler->GetUnitDefByID(-(it->cmd));
		unitDrawer->DrawBuildingSample(unitDef, it->team, it->pos, it->facing);
>>>>>>> 5ea949bb
	}

	glDisable(GL_DEPTH_TEST);
}



const CMouseCursor* CCursorIcons::GetCursor(int cmd) const
{
	string cursorName;

	switch (cmd) {
		case CMD_WAIT:            cursorName = "Wait";         break;
		case CMD_TIMEWAIT:        cursorName = "TimeWait";     break;
		case CMD_SQUADWAIT:       cursorName = "SquadWait";    break;
		case CMD_DEATHWAIT:       cursorName = "Wait";         break; // there is a "DeathWait" cursor, but to prevent cheating, we have to use the same like for CMD_WAIT
		case CMD_GATHERWAIT:      cursorName = "GatherWait";   break;
		case CMD_MOVE:            cursorName = "Move";         break;
		case CMD_PATROL:          cursorName = "Patrol";       break;
		case CMD_FIGHT:           cursorName = "Fight";        break;
		case CMD_ATTACK:          cursorName = "Attack";       break;
		case CMD_AREA_ATTACK:     cursorName = "Area attack";  break;
		case CMD_LOOPBACKATTACK:  cursorName = "Attack";       break;
		case CMD_GUARD:           cursorName = "Guard";        break;
		case CMD_REPAIR:          cursorName = "Repair";       break;
		case CMD_LOAD_ONTO:       cursorName = "Load units";   break;
		case CMD_LOAD_UNITS:      cursorName = "Load units";   break;
		case CMD_UNLOAD_UNITS:    cursorName = "Unload units"; break;
		case CMD_UNLOAD_UNIT:     cursorName = "Unload units"; break;
		case CMD_RECLAIM:         cursorName = "Reclaim";      break;
		case CMD_MANUALFIRE:      cursorName = "ManualFire";   break;
		case CMD_RESURRECT:       cursorName = "Resurrect";    break;
		case CMD_CAPTURE:         cursorName = "Capture";      break;
		case CMD_SELFD:           cursorName = "SelfD";        break;
		case CMD_RESTORE:         cursorName = "Restore";      break;
/*
		case CMD_STOP:
		case CMD_GROUPSELECT:
		case CMD_GROUPADD:
		case CMD_GROUPCLEAR:
		case CMD_FIRE_STATE:
		case CMD_MOVE_STATE:
		case CMD_SETBASE:
		case CMD_INTERNAL:
		case CMD_SET_WANTED_MAX_SPEED:
		case CMD_ONOFF:
		case CMD_CLOAK:
		case CMD_STOCKPILE:
		case CMD_REPEAT:
		case CMD_TRAJECTORY:
		case CMD_AUTOREPAIRLEVEL:
*/
		default: {
			std::map<int, std::string>::const_iterator it = customTypes.find(cmd);
			if (it == customTypes.end()) {
				return NULL;
			}
			cursorName = it->second;
		}
	}

	// look for the cursor of this name assigned in MouseHandler
	return mouse->FindCursor(cursorName);
}<|MERGE_RESOLUTION|>--- conflicted
+++ resolved
@@ -154,17 +154,9 @@
 
 	glEnable(GL_DEPTH_TEST);
 	glColor4f(1.0f, 1.0f, 1.0f, 0.3f);
-<<<<<<< HEAD
-	
+
 	for (auto it = buildIcons.begin() ; it != buildIcons.end(); ++it) {
 		CUnitDrawer::DrawBuildingSample(unitDefHandler->GetUnitDefByID(-(it->cmd)), it->team, it->pos, it->facing);
-=======
-
-	std::set<BuildIcon>::iterator it;
-	for (it = buildIcons.begin() ; it != buildIcons.end(); ++it) {
-		const UnitDef* unitDef = unitDefHandler->GetUnitDefByID(-(it->cmd));
-		unitDrawer->DrawBuildingSample(unitDef, it->team, it->pos, it->facing);
->>>>>>> 5ea949bb
 	}
 
 	glDisable(GL_DEPTH_TEST);
