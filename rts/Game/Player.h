#ifndef PLAYER_H
#define PLAYER_H
// Player.h: interface for the CPlayer class.
//
//////////////////////////////////////////////////////////////////////

#include <string>
#include <set>

<<<<<<< HEAD
=======
#include "creg/creg.h"
>>>>>>> 63d62949
#include "Platform/byteorder.h"

#include "PlayerBase.h"

#ifdef DIRECT_CONTROL_ALLOWED
#include "float3.h"
class CPlayer;
class CUnit;
struct DirectControlStruct{
	bool forward;
	bool back;
	bool left;
	bool right;
	bool mouse1;
	bool mouse2;

	float3 viewDir;
	float3 targetPos;
	float targetDist;
	CUnit* target;
	CPlayer* myController;
};
#endif


class CPlayer : public PlayerBase
{
public:
	CR_DECLARE(CPlayer);
	CR_DECLARE_SUB(Statistics);
	CPlayer();
	~CPlayer();

	bool CanControlTeam(int teamID) const {
		return (controlledTeams.find(teamID) != controlledTeams.end());
	}
	void SetControlledTeams();
	static void UpdateControlledTeams(); // SetControlledTeams() for all players

	void StartSpectating();

	void operator=(const PlayerBase& base) { PlayerBase::operator=(base); };

	bool active;

	int playerNum;
	bool readyToStart;

	float cpuUsage;
	int ping;

	struct Statistics {
		CR_DECLARE_STRUCT(Statistics);
		/// how many pixels the mouse has traversed in total
		int mousePixels;
		int mouseClicks;
		int keyPresses;

		int numCommands;
		/// total amount of units affected by commands
		/// (divide by numCommands for average units/command)
		int unitCommands;

		/// Change structure from host endian to little endian or vice versa.
		void swab() {
			mousePixels = swabdword(mousePixels);
			mouseClicks = swabdword(mouseClicks);
			keyPresses = swabdword(keyPresses);
			numCommands = swabdword(numCommands);
			unitCommands = swabdword(unitCommands);
		}
	};

	Statistics* currentStats;

#ifdef DIRECT_CONTROL_ALLOWED
	DirectControlStruct myControl;

	CUnit* playerControlledUnit;

	void StopControllingUnit();
#endif
private:
	std::set<int> controlledTeams;
};

#endif /* PLAYER_H */<|MERGE_RESOLUTION|>--- conflicted
+++ resolved
@@ -7,10 +7,7 @@
 #include <string>
 #include <set>
 
-<<<<<<< HEAD
-=======
 #include "creg/creg.h"
->>>>>>> 63d62949
 #include "Platform/byteorder.h"
 
 #include "PlayerBase.h"
