--- conflicted
+++ resolved
@@ -1,4 +1,3 @@
-<<<<<<< HEAD
 #include "StdAfx.h"
 #include <cstdlib>
 
@@ -255,263 +254,4 @@
 		glCompressedTexImage2D(GL_TEXTURE_2D, 0, GL_COMPRESSED_RGBA_S3TC_DXT1_EXT, size, size, 0, size * size / 2, buf);
 		delete[] buf;
 	}
-}
-=======
-#include "StdAfx.h"
-#include <cstdlib>
-
-#include "BFGroundTextures.h"
-#include "FileSystem/FileHandler.h"
-#include "Game/Camera.h"
-#include "LogOutput.h"
-#include "mapfile.h"
-#include "Platform/errorhandler.h"
-#include "SmfReadMap.h"
-#include "mmgr.h"
-#include "FastMath.h"
-
-using std::string;
-using std::max;
-
-CBFGroundTextures::CBFGroundTextures(CSmfReadMap* rm) :
-	bigSquareSize(128),
-	numBigTexX(gs->mapx / bigSquareSize),
-	numBigTexY(gs->mapy / bigSquareSize)
-{
-	usePBO = false;
-	if (GLEW_EXT_pixel_buffer_object && rm->usePBO) {
-		glGenBuffers(10, pboIDs);
-		currentPBO=0;
-		usePBO = true;
-	}
-
-	// todo: refactor: put reading code in CSmfFile and keep errorhandling/progress reporting here..
-	CFileHandler* ifs = rm->GetFile().GetFileHandler();
-	map = rm;
-
-	const SMFHeader* header = &map->GetFile().GetHeader();
-	ifs->Seek(header->tilesPtr);
-
-	tileSize = header->tilesize;
-
-	MapTileHeader tileHeader;
-	READPTR_MAPTILEHEADER(tileHeader, ifs);
-
-	tileMap = new int[(header->mapx * header->mapy) / 16];
-	tiles = new char[tileHeader.numTiles * SMALL_TILE_SIZE];
-	int curTile = 0;
-
-	for (int a = 0; a < tileHeader.numTileFiles; ++a) {
-		PrintLoadMsg("Loading tile file");
-
-		int size;
-		ifs->Read(&size, 4);
-		size = swabdword(size);
-		string name;
-
-		while (true) {
-			char ch;
-			ifs->Read(&ch, 1);
-			/* char, no swab */
-			if (ch == 0)
-				break;
-
-			name += ch;
-		}
-
-		name = string("maps/") + name;
-		CFileHandler tileFile(name);
-
-		if (!tileFile.FileExists()) {
-			logOutput.Print("Couldnt find tile file %s", name.c_str());
-			memset(&tiles[curTile * SMALL_TILE_SIZE], 0xaa, size * SMALL_TILE_SIZE);
-			curTile += size;
-			continue;
-		}
-
-		PrintLoadMsg("Reading tiles");
-
-		TileFileHeader tfh;
-		READ_TILEFILEHEADER(tfh, tileFile);
-
-		if (strcmp(tfh.magic, "spring tilefile") != 0 || tfh.version != 1 || tfh.tileSize != 32 || tfh.compressionType != 1) {
-			char t[500];
-			sprintf(t,"Error couldnt open tile file %s", name.c_str());
-			handleerror(0, t, "Error when reading tile file", 0);
-			exit(0);
-		}
-
-		for (int b = 0; b < size; ++b) {
-			tileFile.Read(&tiles[curTile * SMALL_TILE_SIZE], SMALL_TILE_SIZE);
-			curTile++;
-		}
-	}
-
-	PrintLoadMsg("Reading tile map");
-
-	int count = (header->mapx * header->mapy) / 16;
-	ifs->Read(tileMap, count * sizeof(int));
-
-	for (int i = 0; i < count; i++) {
-		tileMap[i] = swabdword(tileMap[i]);
-	}
-
-	tileMapXSize = header->mapx / 4;
-	tileMapYSize = header->mapy / 4;
-
-	squares = new GroundSquare[numBigTexX * numBigTexY];
-
-	for (int y = 0; y < numBigTexY; ++y) {
-		for (int x = 0; x < numBigTexX; ++x) {
-			GroundSquare* square = &squares[y * numBigTexX + x];
-			square->texLevel = 1;
-			square->lastUsed = -100;
-			LoadSquare(x, y, 2);
-		}
-	}
-}
-
-CBFGroundTextures::~CBFGroundTextures(void)
-{
-	for (int i = 0; i < numBigTexX * numBigTexY; ++i) {
-		glDeleteTextures(1, &squares[i].texture);
-	}
-
-	delete[] squares;
-	delete[] tileMap;
-	delete[] tiles;
-
-	if (usePBO) {
-		glDeleteBuffers(10,pboIDs);
-	}
-}
-
-
-void CBFGroundTextures::SetTexture(int x, int y)
-{
-	GroundSquare* square = &squares[y * numBigTexX + x];
-	glBindTexture(GL_TEXTURE_2D, square->texture);
-	square->lastUsed = gs->frameNum;
-}
-
-inline bool CBFGroundTextures::TexSquareInView(int btx, int bty) {
-	const float* heightData = map->GetHeightmap();
-	static const int heightDataX = gs->mapx + 1;
-	static const int bigTexW = (gs->mapx << 3) / numBigTexX;
-	static const int bigTexH = (gs->mapy << 3) / numBigTexY;
-	static const float bigTexSquareRadius = fastmath::sqrt(float(bigTexW * bigTexW + bigTexH * bigTexH));
-
-	const int x = btx * bigTexW + (bigTexW >> 1);
-	const int y = bty * bigTexH + (bigTexH >> 1);
-	const int idx = (y >> 3) * heightDataX + (x >> 3);
-	const float3 bigTexSquarePos(x, heightData[idx], y);
-
-	return (cam2->InView(bigTexSquarePos, bigTexSquareRadius));
-}
-
-void CBFGroundTextures::DrawUpdate(void)
-{
-	for (int y = 0; y < numBigTexY; ++y) {
-		float dy = cam2->pos.z - y * bigSquareSize * SQUARE_SIZE - (SQUARE_SIZE << 6);
-		dy = max(0.0f, float(fabs(dy) - (SQUARE_SIZE << 6)));
-
-		for (int x = 0; x < numBigTexX; ++x) {
-			if (!TexSquareInView(x, y)) {
-				// no need to update this square's
-				// texture if we can't even see it
-				continue;
-			}
-
-			GroundSquare* square = &squares[y * numBigTexX + x];
-
-			float dx = cam2->pos.x - x * bigSquareSize * SQUARE_SIZE - (SQUARE_SIZE << 6);
-			dx = max(0.0f, float(fabs(dx) - (SQUARE_SIZE << 6)));
-			float dist = fastmath::sqrt(dx * dx + dy * dy);
-
-			if (square->lastUsed < gs->frameNum - 60)
-				dist = 8000;
-
-			float wantedLevel = dist / 1000;
-
-			if (wantedLevel > 2.5f)
-				wantedLevel = 2.5f;
-			if (wantedLevel < square->texLevel - 1)
-				wantedLevel = square->texLevel - 1;
-
-			if (square->texLevel != (int) wantedLevel) {
-				glDeleteTextures(1, &square->texture);
-				LoadSquare(x, y, (int) wantedLevel);
-			}
-		}
-	}
-}
-
-int tileoffset[] = {0, 512, 640, 672};
-
-void CBFGroundTextures::LoadSquare(int x, int y, int level)
-{
-	int size = 1024 >> level;
-
-	GLubyte* buf = NULL;
-	bool usedPBO = false;
-
-	if (usePBO) {
-		if (currentPBO > 9) currentPBO = 0;
-		glBindBuffer(GL_PIXEL_UNPACK_BUFFER, pboIDs[currentPBO++]);
-		glBufferData(GL_PIXEL_UNPACK_BUFFER, size * size / 2, 0, GL_STREAM_DRAW);
-
-		//map the buffer object into client's memory
-		buf = (GLubyte*)glMapBuffer(GL_PIXEL_UNPACK_BUFFER, GL_WRITE_ONLY);
-		usedPBO = true;
-	}
-
-	if (buf == NULL) {
-		buf = new GLubyte[size * size / 2];
-		usedPBO = false;
-	}
-
-	GroundSquare* square = &squares[y * numBigTexX + x];
-	square->texLevel = level;
-
-	int numblocks = 8 / (1 << level);
-
-	for (int y1 = 0; y1 < 32; y1++) {
-		for (int x1 = 0; x1 < 32; x1++) {
-			char* tile = &tiles[tileMap[(x1 + x * 32) + (y1 + y * 32) * tileMapXSize] * SMALL_TILE_SIZE + tileoffset[level]];
-
-			for (int yt = 0; yt < numblocks; yt++) {
-				for (int xt = 0; xt < numblocks; xt++) {
-					GLint* sbuf = (GLint*)&tile[(xt + yt * numblocks) * 8];
-					GLint* dbuf = (GLint*)&buf[(x1 * numblocks + xt + (y1 * numblocks + yt) * (numblocks * 32)) * 8];
-
-					//copy 2x 4 bytes at once
-					dbuf[0] = sbuf[0];
-					dbuf[1] = sbuf[1];
-				}
-			}
-		}
-	}
-
-	glGenTextures(1, &square->texture);
-	glBindTexture(GL_TEXTURE_2D, square->texture);
-	glTexParameteri(GL_TEXTURE_2D, GL_TEXTURE_PRIORITY, 1);
-	glTexParameteri(GL_TEXTURE_2D, GL_TEXTURE_MAG_FILTER, GL_LINEAR);
-	glTexParameteri(GL_TEXTURE_2D, GL_TEXTURE_MIN_FILTER, GL_LINEAR);
-	if (GLEW_EXT_texture_edge_clamp) {
-		glTexParameteri(GL_TEXTURE_2D, GL_TEXTURE_WRAP_S, GL_CLAMP_TO_EDGE);
-		glTexParameteri(GL_TEXTURE_2D, GL_TEXTURE_WRAP_T, GL_CLAMP_TO_EDGE);
-	}
-	if (map->anisotropy != 0.0f)
-		glTexParameterf(GL_TEXTURE_2D, GL_TEXTURE_MAX_ANISOTROPY_EXT, map->anisotropy);
-
-	if (usedPBO) {
-		glUnmapBuffer(GL_PIXEL_UNPACK_BUFFER);
-		glCompressedTexImage2D(GL_TEXTURE_2D, 0, GL_COMPRESSED_RGBA_S3TC_DXT1_EXT, size, size, 0, size * size / 2, 0);
-		//glBufferData(GL_PIXEL_UNPACK_BUFFER, 0, 0, GL_STREAM_DRAW); //free it
-		glBindBuffer(GL_PIXEL_UNPACK_BUFFER, 0);
-	} else {
-		glCompressedTexImage2D(GL_TEXTURE_2D, 0, GL_COMPRESSED_RGBA_S3TC_DXT1_EXT, size, size, 0, size * size / 2, buf);
-		delete[] buf;
-	}
-}
->>>>>>> d049a938
+}