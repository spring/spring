--- conflicted
+++ resolved
@@ -22,10 +22,6 @@
         cd ..
 done
 
-<<<<<<< HEAD
-# This regex matches regexes in buildbot etc.
-version=`grep -E 'VERSION_STRING ' rts/Game/GameVersion.cpp | grep -o -E '0\.[0-9]{2,2}[b.][0-9]\+?(svn[0-9]+)?'`
-=======
 set +e # turn of quit on error
 git describe --candidates 0 &> /dev/null
 set -e # turn it on again
@@ -43,7 +39,6 @@
 	branch="master"
 fi
 echo "Using $branch as source"
->>>>>>> 63d62949
 
 # Each one of these that is set is build when running this script.
 # .tar.bz2 and .tar.gz are built with linux (LF) line endings.
@@ -78,11 +73,8 @@
  $dir/tools/SelectionEditor/ \
  $dir/CMakeLists.txt \
  $dir/AI/CMakeLists.txt \
-<<<<<<< HEAD
  $dir/AI/Interfaces/CMakeLists.txt \
  $dir/AI/Skirmish/CMakeLists.txt \
-=======
->>>>>>> 63d62949
  $dir/tools/unitsync/ \
  $dir/tools/DedicatedServer/"
 
