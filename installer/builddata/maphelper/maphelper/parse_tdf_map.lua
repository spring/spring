--------------------------------------------------------------------------------
--------------------------------------------------------------------------------
--
--  file:     load_tdf_map.lua
--  brief:    tdf map lua parser (original SMD and SM3 formats)
--  authors:  Dave Rodgers
--
--  Copyright (C) 2008.
--  Licensed under the terms of the GNU GPL, v2 or later.
--
--------------------------------------------------------------------------------
--------------------------------------------------------------------------------

-- Special table for map config files
--
--   Map.name
--   Map.fullName
--   Map.configFile

local mapConfig = Map.configFile

local TDF = VFS.Include('maphelper/parse_tdf.lua')


--------------------------------------------------------------------------------
--------------------------------------------------------------------------------
--
--  Conversion Helpers
--

local function ConvertMoveSpeeds(terrain)
  local moveSpeeds = {}
<<<<<<< HEAD
=======
  local remove = {}
>>>>>>> 63d62949
  for k, v in pairs(terrain) do
    local s, e, type = k:find('^(.*)movespeed$')
    if (type) then
      moveSpeeds[type] = v
<<<<<<< HEAD
      terrain[k] = nil
    end
  end
=======
      remove[#remove+1] = k
    end
  end
  for i=1,#remove do
    terrain[remove[i]] = nil
  end
>>>>>>> 63d62949
  terrain.movespeeds = moveSpeeds
end


local function ConvertTerrainTypes(map)
  local typeArray = {}
<<<<<<< HEAD
=======
  local remove = {}
>>>>>>> 63d62949
  for k, v in pairs(map) do
    if (type(v) == 'table') then
      local s, e, num = k:find('^terraintype(.*)$')
      local num = tonumber(num)
      if (num) then
        ConvertMoveSpeeds(v)
        typeArray[num] = v
<<<<<<< HEAD
        map[k] = nil
      end
    end
  end
=======
        remove[#remove+1] = k
      end
    end
  end
  for i=1,#remove do
    map[remove[i]] = nil
  end
>>>>>>> 63d62949
  map.terraintypes = typeArray
end


local function ConvertTeams(map)
  local teamArray = {}
<<<<<<< HEAD
=======
  local remove = {}
>>>>>>> 63d62949
  for k, v in pairs(map) do
    local s, e, num = k:find('^team(.*)$')
    local num = tonumber(num)
    if (num) then
      teamArray[num] = {
        startpos = {
          x = v.startposx,
          z = v.startposz,
        },
      }
<<<<<<< HEAD
      map[k] = nil
    end
  end
=======
      remove[#remove+1] = k
    end
  end
  for i=1,#remove do
    map[remove[i]] = nil
  end
>>>>>>> 63d62949
  map.teams = teamArray
end


local function ConvertLighting(map)
  local light = map.light
  if (type(light) ~= 'table') then
    return
  end
  local lighting = {}
  for k, v in pairs(light) do
    local s, e, prefix = k:find('^(.*)suncolor$')
    if (prefix) then
      k = prefix .. 'diffusecolor'
    end
    lighting[k] = v
  end
  map.light = nil
  map.lighting = lighting
end


local function ConvertWater(map)
  -- remove the 'water' prefix
  local water = map.water
  if (type(water) ~= 'table') then
    return
  end
<<<<<<< HEAD
  for k, v in pairs(water) do
    local s, e, suffix = k:find('^water(.*)$')
    if (suffix) then
      water[suffix] = v
      water[k] = nil
=======

  local new = {}
  map.water = new

  for k, v in pairs(water) do
    local s, e, suffix = k:find('^water(.*)$')
    if (suffix) then
      new[suffix] = v
    else
      new[k] = v
>>>>>>> 63d62949
    end
  end
  -- FIXME -- handle caustics?
end


--------------------------------------------------------------------------------
--------------------------------------------------------------------------------
<<<<<<< HEAD

=======
local print = Spring.Echo
>>>>>>> 63d62949
local function PrintTable(t, indent)
  indent = indent or ''
  for k,v in pairs(t) do
    k = tonumber(k) and '['..k..']' or k
    if (type(v) == 'table') then
      print(indent .. k .. ' = {')
      PrintTable(v, indent .. '  ')
      print(indent .. '},')
    else
      print(indent .. k .. ' = "' .. v .. '",')
    end
  end
end


--------------------------------------------------------------------------------
--------------------------------------------------------------------------------
--
--  Main Routine
--

return function(sourceText)
  local mapData, err = TDF.ParseText(sourceText)
  if (mapData == nil) then
    error('Error parsing ' .. mapConfig .. ': ' .. err)
  end

  local map = mapData.map
  if (map == nil) then
    error('Error parsing ' .. mapConfig .. ': missing MAP section')
  end

  map.resources = {detailTex = map.detailtex}

  ConvertTerrainTypes(map)

  ConvertLighting(map)

  ConvertWater(map)

  ConvertTeams(map)

<<<<<<< HEAD
--  PrintTable(map)  -- FIXME -- debugging
=======
  --PrintTable(map)  -- FIXME -- debugging
>>>>>>> 63d62949

  return map
end


--------------------------------------------------------------------------------
--------------------------------------------------------------------------------
<|MERGE_RESOLUTION|>--- conflicted
+++ resolved
@@ -30,36 +30,24 @@
 
 local function ConvertMoveSpeeds(terrain)
   local moveSpeeds = {}
-<<<<<<< HEAD
-=======
   local remove = {}
->>>>>>> 63d62949
   for k, v in pairs(terrain) do
     local s, e, type = k:find('^(.*)movespeed$')
     if (type) then
       moveSpeeds[type] = v
-<<<<<<< HEAD
-      terrain[k] = nil
-    end
-  end
-=======
       remove[#remove+1] = k
     end
   end
   for i=1,#remove do
     terrain[remove[i]] = nil
   end
->>>>>>> 63d62949
   terrain.movespeeds = moveSpeeds
 end
 
 
 local function ConvertTerrainTypes(map)
   local typeArray = {}
-<<<<<<< HEAD
-=======
   local remove = {}
->>>>>>> 63d62949
   for k, v in pairs(map) do
     if (type(v) == 'table') then
       local s, e, num = k:find('^terraintype(.*)$')
@@ -67,12 +55,6 @@
       if (num) then
         ConvertMoveSpeeds(v)
         typeArray[num] = v
-<<<<<<< HEAD
-        map[k] = nil
-      end
-    end
-  end
-=======
         remove[#remove+1] = k
       end
     end
@@ -80,17 +62,13 @@
   for i=1,#remove do
     map[remove[i]] = nil
   end
->>>>>>> 63d62949
   map.terraintypes = typeArray
 end
 
 
 local function ConvertTeams(map)
   local teamArray = {}
-<<<<<<< HEAD
-=======
   local remove = {}
->>>>>>> 63d62949
   for k, v in pairs(map) do
     local s, e, num = k:find('^team(.*)$')
     local num = tonumber(num)
@@ -101,18 +79,12 @@
           z = v.startposz,
         },
       }
-<<<<<<< HEAD
-      map[k] = nil
-    end
-  end
-=======
       remove[#remove+1] = k
     end
   end
   for i=1,#remove do
     map[remove[i]] = nil
   end
->>>>>>> 63d62949
   map.teams = teamArray
 end
 
@@ -141,13 +113,6 @@
   if (type(water) ~= 'table') then
     return
   end
-<<<<<<< HEAD
-  for k, v in pairs(water) do
-    local s, e, suffix = k:find('^water(.*)$')
-    if (suffix) then
-      water[suffix] = v
-      water[k] = nil
-=======
 
   local new = {}
   map.water = new
@@ -158,7 +123,6 @@
       new[suffix] = v
     else
       new[k] = v
->>>>>>> 63d62949
     end
   end
   -- FIXME -- handle caustics?
@@ -167,11 +131,7 @@
 
 --------------------------------------------------------------------------------
 --------------------------------------------------------------------------------
-<<<<<<< HEAD
-
-=======
 local print = Spring.Echo
->>>>>>> 63d62949
 local function PrintTable(t, indent)
   indent = indent or ''
   for k,v in pairs(t) do
@@ -214,15 +174,11 @@
 
   ConvertTeams(map)
 
-<<<<<<< HEAD
---  PrintTable(map)  -- FIXME -- debugging
-=======
   --PrintTable(map)  -- FIXME -- debugging
->>>>>>> 63d62949
 
   return map
 end
 
 
 --------------------------------------------------------------------------------
---------------------------------------------------------------------------------
+--------------------------------------------------------------------------------