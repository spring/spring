language: cpp
compiler:
#  - clang
  - gcc
before_script:
# sdl2
  - sudo add-apt-repository ppa:bartbes/love-stable --yes
# gcc 4.7
  - sudo add-apt-repository ppa:ubuntu-toolchain-r/test --yes
  - sudo apt-get update -qq
<<<<<<< HEAD
  - sudo apt-get install libglew-dev libsdl2-dev libdevil-dev libopenal-dev libogg-dev libvorbis-dev libfreetype6-dev p7zip-full libxcursor-dev libunwind7-dev
  - sudo apt-get install libboost-thread1.48-dev libboost-regex1.48-dev libboost-system1.48-dev libboost-program-options1.48-dev libboost-signals1.48-dev libboost-chrono1.48-dev libboost-filesystem1.48-dev libboost-test1.48-dev
=======
  - sudo apt-get install gcc-4.7 g++-4.7
  - sudo apt-get install libglew-dev libsdl2-dev libdevil-dev libopenal-dev libogg-dev libvorbis-dev libfreetype6-dev p7zip-full libxcursor-dev
  - sudo apt-get install libboost-thread1.48-dev libboost-regex1.48-dev libboost-system1.48-dev libboost-program-options1.48-dev libboost-signals1.48-dev libboost-chrono1.48-dev libboost-filesystem1.48-dev libboost-test1.48-dev binutils-gold
env:
  - TARGET=spring-headless
  - TARGET=tests
>>>>>>> 53f439d8
script:
  - cmake -DCMAKE_CXX_COMPILER=g++-4.7 -DCMAKE_C_COMPILER=gcc-4.7 .
  - make $TARGET -k
# disabled because "make check" needs installed spring and gcc 4.6 fails
# with creg it seems: https://travis-ci.org/spring/spring/builds/17682923#L2664
#  - make check
notifications:
  irc:
    channels:
      - "chat.freenode.net#taspring"
    on_success: change
    on_failure: change
<|MERGE_RESOLUTION|>--- conflicted
+++ resolved
@@ -8,17 +8,12 @@
 # gcc 4.7
   - sudo add-apt-repository ppa:ubuntu-toolchain-r/test --yes
   - sudo apt-get update -qq
-<<<<<<< HEAD
+  - sudo apt-get install gcc-4.7 g++-4.7
   - sudo apt-get install libglew-dev libsdl2-dev libdevil-dev libopenal-dev libogg-dev libvorbis-dev libfreetype6-dev p7zip-full libxcursor-dev libunwind7-dev
-  - sudo apt-get install libboost-thread1.48-dev libboost-regex1.48-dev libboost-system1.48-dev libboost-program-options1.48-dev libboost-signals1.48-dev libboost-chrono1.48-dev libboost-filesystem1.48-dev libboost-test1.48-dev
-=======
-  - sudo apt-get install gcc-4.7 g++-4.7
-  - sudo apt-get install libglew-dev libsdl2-dev libdevil-dev libopenal-dev libogg-dev libvorbis-dev libfreetype6-dev p7zip-full libxcursor-dev
   - sudo apt-get install libboost-thread1.48-dev libboost-regex1.48-dev libboost-system1.48-dev libboost-program-options1.48-dev libboost-signals1.48-dev libboost-chrono1.48-dev libboost-filesystem1.48-dev libboost-test1.48-dev binutils-gold
 env:
   - TARGET=spring-headless
   - TARGET=tests
->>>>>>> 53f439d8
 script:
   - cmake -DCMAKE_CXX_COMPILER=g++-4.7 -DCMAKE_C_COMPILER=gcc-4.7 .
   - make $TARGET -k
