--- conflicted
+++ resolved
@@ -71,13 +71,10 @@
    and continuously in radar since (same rule as `GetUnitLosState(x).typed` and typed engine icons)
  - the GiveOrder* family of callouts can now accept a number for command params,
    equivalent to providing an array with one member (use it to save on arrays)
-<<<<<<< HEAD
- - add SyncedPlayerChanged callin: similar to PlayerChanged, not called for demo-watching spectators but available for synced Lua
-=======
  - MarkerAdd{Point,Line} now have an extra optional argument (after localOnly: 6th for point, 8th for line):
    the playerID of the player who should appear as the author of the drawing (if missing, defaults to the local player).
    Only has an effect when localOnly is true.
->>>>>>> 8954614e
+ - add SyncedPlayerChanged callin: similar to PlayerChanged, not called for demo-watching spectators but available for synced Lua
 
 
 AI:
