Spring changelog
(since 85.0 a "!" prefix indicates backward compatibility broke)
(numbers in brackets normally mean the mantis ticket ID)

-- 105.0 --------------------------------------------------------
Sim:
 - allow resurrecting indestructable features
 - consider partially reclaimed wrecks nonfresh for area-resurrection commands
 ! remove undocumented BeamLaser range modifier (provided 30% extra when fired by mobile units)
 ! remove legacy (COB, though also affecting Lua) hack allowing units with onlyForward weapons to fire regardless of AimWeapon status
 ! remove CMD_SET_WANTED_MAX_SPEED
 - allow CEG trails for crashing aircraft (engine will randomly select from any generators listed in sfxTypes.crashExplosionGenerators)

Lua:
 - add Platform.osVersion; complements Platform.osName
 - add Platform.hwConfig
 - Script.IsEngineMinVersion now available in all Lua parsing contexts,
   most importantly in `defs.lua`
 ! remove Game.mapHumanName
 ! remove UnitDefs[i].moveDef.{family,type}
 - let Spring.SelectUnitArray select enemy units with godmode enabled
 - let Unit*Collision callins skip engine collision handling if true is returned (from any synced gadget)
 - call gadgetHandler:Explosion for unsynced gadgets (but discard the return value)
 - allow specifying source by position but target by ID for Spring.GetUnitWeaponHaveFreeLineOfFire
 - allow setting terrain-type hardness and name via Spring.SetTerrainTypeData
 ! add extra boolean return-value to Spring.GetPlayerInfo between 'rank' (#9) and 'customPlayerKeys' (#11)
   select(10, Spring.GetPlayerInfo(player)) is now equal to select(4, Spring.GetTeamInfo(player.team))
 ! return the terrain-type index from Spring.GetGroundInfo and Spring.GetTerrainTypeData
   these functions now push [number index, string name, ...] rather than [string name, ...]
   onto the stack
 ! change DefaultCommand call order
    previously widgets were called first, and if they returned anything, gadgets weren't called at all
    now gadgets are called first, then widgets are always called and can override
 - add a 3rd param to DefaultCommand callin: the current default command
    works with the above: gadgets receive the default engine cmd,
    widgets then receive what gadgets returned (possibly engine default)
 - add  Spring.GetGlobalLos(allyTeamID) -> bool  to LuaSyncedRead
 - add  Spring.IsNoCostEnabled() -> bool  to LuaSyncedRead
 - add Spring.SetWind(number minStrength, number maxStrength)
 - add Spring.SetTidal(number strength)
 - add Spring.GetTidal
 - add Spring.{Unit,Feature}Rendering.SetProjectileLuaDraw
 - add Spring.AddObjectDecal
 ! rename Spring.RemoveBuildingDecal to Spring.RemoveObjectDecal
 - add Spring.GetLuaMemUsage to LuaUnsyncedRead
   returns the number of (kilo-)bytes used and (kilo-)allocations performed
   by the calling Lua state individually, as well as by all states globally
 - add Spring.GetVidMemUsage to LuaUnsyncedRead
 - add Spring.Get{Unit,Feature}PieceTransformMatrices to LuaUnsyncedRead
 - add Spring.Ping callout and corresponding Pong callin
 - add Spring.GetMapStartPositions callout
 - add gl.GetViewRange callout
 - add DrawMaterial callin
 - add DrawSky and DrawSun callins; available when a map has no skybox defined
 - add DrawWater callin
 - add DrawGrass callin (enabled by /drawgrass 2; supersedes engine rendering)
 - add DrawTrees callin (enabled by /drawtrees 2; supersedes engine rendering)
 - make gl.Feature{Raw} able to draw default trees
   if drawing multiple trees in a row, use gl.Feature(treeID, true, false)
   for the *first* tree and gl.Feature(treeID, false, true) for the *last*
   [more efficient; call gl.Feature(treeID, true, true) to render a single
   tree with default state]
 ! remove the $specular named texture
 - remove gl.Light, gl.Lighting, gl.Material, gl.ShadeModel
 - remove gl.Fog, gl.FogCoord, gl.SecondaryColor
 - remove gl.PointSize, gl.PointSprite, gl.PointParameter
 - remove gl.TexEnv, gl.MultiTexEnv, gl.TexGen, gl.MultiTexGen, gl.MultiTexCoord
 - remove gl.CreateList, gl.CallList, gl.DeleteList
 - remove gl.DrawListAtUnit
 - remove gl.Shape
 - remove gl.EdgeFlag
 - remove gl.GetGlobalTex{Names,Coords}
 - remove gl.LineStipple
 - remove gl.LineWidth
 - remove gl.AlphaTest
 - remove gl.ClipPlane
 - remove {Unit,Feature}Rendering.{SetPieceList,SetMaterialDisplayLists}
 - remove LuaMaterial {pre,post}list handling
 - remove 'useCamera' LuaMaterial parameter
 - remove 'identities' gl.ActiveFBO argument
 - add gl.ClipDist(number index, boolean enable) -> nil
 - add gl.{Create,Delete,Update,Render}VertexArray
     gl.CreateVertexArray(number vertexCount, number indexCount) -> number id | nil
     gl.DeleteVertexArray(number id) -> boolean success | nil
     gl.UpdateVertexArray(number id, number vertexPos, number indexPos, table vertexData | function updateFunc [, args...]) -> boolean success | nil
     gl.RenderVertexArray(number id) -> boolean success | nil
 - add gl.GetDefaultShaderSources(string shaderName) -> table | nil
     shaderName can be one of {"0", "C", "T",  "T4", "TN", "TC",  "2D0", "2DT"}
     table contains vertex/fragment/... source strings for the respective engine
     shader used internally to draw UI elements, etc ("0" means the given shader
     only receives position attributes, "C" means it receives colors, "T" means
     it receives texture coors, "N" means it receives normals, and "XY" means it
     receives X and Y)
 - add `VFS.GAME` as a synonym to `VFS.MOD`
 - support local-space tracking for dynamic lights added via Spring.Add{Map,Model}Light
   the light-definition table should contain a 'localSpace = true' entry to enable this
 - move GetConfig* to LuaUnsyncedRead
 - Add Spring.SetVideoCapturingTimeOffset() for > 30fps video capturing
 - default `defs.lua` now reads a new file, `defs_post.lua`, which
   currently filters out movedefs unused by any unitdef (previously
   this was done by the engine). You can prevent this filter by adding
   the `dont_remove` field to such movedefs. This is useful to make
   them available in `Spring.MoveCtrl.SetMoveDef` but beware the perf cost.
 - new TextEditing(utf8, start, length) callin, which holds the IME editing composition (https://wiki.libsdl.org/Tutorials/TextInput)
 - new SDLSetTextInputRect(x, y, w, h), SDLStartTextInput() and SDLStopTextInput() functions for controlling IME input from Lua
 - Add AllowUnitTransport callin. Called when the engine tests whether unit A can transport unit B. Returning true will let
   the engine decide, returning false will force the engine to disallow transportation (for this specific call).
 - add AllowUnitTransport{Load,Unload} callins for controlling whether unit A can start {un}loading unit B
 - add AllowUnit{Cloak,Decloak} callins for controlling whether a unit can become {de}cloaked
 - new unit rules param access level, 'typed': between 'inlos' and 'inradar', applicable when the unit has once been in LoS
   and continuously in radar since (same rule as `GetUnitLosState(x).typed` and typed engine icons)
 - the GiveOrder* family of callouts can now accept a number for command params,
   equivalent to providing an array with one member (use it to save on arrays)
 - MarkerAdd{Point,Line} now have an extra optional argument (after localOnly: 6th for point, 8th for line):
   the playerID of the player who should appear as the author of the drawing (if missing, defaults to the local player).
   Only has an effect when localOnly is true.
 - add `paralyze.paralyzeDeclineRate` to modinfo, controls how many seconds it takes for EMP to decline by 100%%
 - expose `Game.paralyzeDeclineRate` and `Game.paralyzeOnMaxHealth`
 - Added tesselation shaders support to gl.CreateShader. New stages have "tcs" and "tes" names and defined similarly to existing
   "fragment", "vertex", "compute" stages. Also added gl.SetTesselationShaderParameter to define tesselation parameters from OpenGL
   host.
 - Added support for Subroutine Uniform (gl.UniformSubroutine, gl.GetSubroutineIndex)
 - Added a few OpenGL constants:
   1) shader types GL.VERTEX_SHADER, GL.TESS_CONTROL_SHADER, GL.TESS_EVALUATION_SHADER, GL.GEOMETRY_SHADER_EXT, GL.FRAGMENT_SHADER.
   They are mostly useful as one of the arguments to the new Lua gl.UniformSubroutine and gl.GetSubroutineIndex callouts.
   2) geometry shader parameter types GL.GEOMETRY_INPUT_TYPE_EXT, GL.GEOMETRY_OUTPUT_TYPE_EXT, GL.GEOMETRY_VERTICES_OUT_EXT.
   These are used in SetGeometryShaderParameter callout (formerly known as SetShaderParameter)
   3) tesselation shader parameter types GL.PATCH_VERTICES, GL.PATCH_DEFAULT_OUTER_LEVEL, GL.PATCH_DEFAULT_INNER_LEVEL.
   The first is mandatory for tesselation to work, the other two are optional and can be used on the OpenGL host side instead of
   writing the tesselation control shader.
   4) New vertex primitive type GL.PATCHES
 ! Renamed SetShaderParameter to SetGeometryShaderParameter to avoid confusion of what kind shader parameters belongs to.
 - Added VFS.GetLoadedArchives() -> { string archiveName1, string archiveName2 ... }
 - Added VFS.GetArchivePath(string archiveName1) -> string archivePathOnDisk
 - Added VFS.GetFileAbsolutePath(string vfsFilePath) -> string filePathOnDisk
 - Added VFS.GetArchiveContainingFile(string vfsFilePath) -> string archiveName
 - add a 6th return value (feature->reclaimTime) to GetFeatureResources.
 - Allow spawning of any CEG from any LUS:
   EmitSfx(p, "cegTag") param will emit the CEG with tag="cegTag"
   EmitSfx(p, SFX.GLOBAL | cegID) will emit the CEG with id=cegID
   Added Spring.GetCEGID("cegTag") to get CEG id from tag
 - Added Spring.GetUnitCurrentCommand(unitID [, cmdIndex]) -> [cmdID, cmdOpts (coded), cmdTag[, cmdParam1[, cmdParam2 ... ]]]
   Returns the index-th command in the unit's queue (or nil). Note: cmdOpts are represented by a single number
   (usually a table otherwise), and params are returned on the stack as well. This function allocates no tables.
 ! make Spring.Get{Unit,Factory}Commands always expect a second argument
 ! Spring.GetTeamInfo: switched the last two return values around (incomeMultiplier is now 7th, customKeys is now 8th)
 - Added a second boolean parameter to Spring.Get{Player,Team}Info, if it is false the function will not return
   the (now) last return value, the customKeys table (allocation optimisation)
<<<<<<< HEAD
 - Added Spring.GetCurrentCamera, returns the name of the current camera
 - Added a boolean parameter to Spring.GetCameraState, if set to false it will return the current camera name
   and then thefollowing camera-specific values on the stack:
     fps, rot -> oldHeight
     ta -> height, angle, flipped
     spring -> rx, ry, rz, dist
     free -> rx, ry, rz, vx, vy, vz, avx, avy, avz
     ov -> (nil)
=======
 ! Spring.GetUnit{Armored,IsActive} now works on enemies in LoS
 ! Spring.GetUnitMass no longer works on enemies outside of LoS
>>>>>>> da738ef3

AI:
 - reveal unit's captureProgress, buildProgress and paralyzeDamage params through
   skirmishAiCallback_Unit_get{CaptureProgress,BuildProgress,ParalyzeDamage} functions

Misc:
 - remove joystick support
 - detect hangs during filesystem initialisation
 - fix stale thread-id cache in watchdog after reload
 - make LuaVFSDownload rescan archives in main thread, and do so when a download finishes (not when one starts)
 - account for raw search in AICallback::GetPathLength
 - use hidden window for offscreen context rendering
 - add /hang command
 - add /luagccontrol command
 - add /netping command
 - add /netmsgsmoothing command
 - add /distsortprojectiles command
 - add /{more,less}grass and /drawgrass commands
 - remove Basic{Sky,Water,TreeDrawer} (3DTrees is now always 1)
 - remove /DynamicSky command and keybinding
 - remove /{More,Less}Clouds commands
 - remove 3DTrees config-setting
 - remove /adv{map,model}shading commands
 - remove Adv{Map,Unit}Shading config-settings
 - remove ForceDisableShaders config-setting
 - remove Use{V,P}BO config-settings
 - remove LuaShaders config-setting
 - remove legacy InfoTexHandler
 - mandate GLSL support
 - throw out legacy load-screen code (replaced by LuaIntro)
 - change PitchAdjust config-setting from a boolean to an integer
   0 disables, 1 scales pitch by the square root of game speed, 2
   scales linearly with game speed
 - `/nocost` now accepts 0/1 parameter (still toggles if none given)
 - model metadata for assimp/obj can now define pieces hierarchy
   by either nested tables or 'parent' key.
 - IME editing support for those with the proper SDL2 version/IME tool combination
 ! Made lockluaui.txt obsolete: no longer necessary for it to exists in order to enable VFS for LuaUI
 - use SHA2 rather than CRC32 content hashes

Fixes:
 - fix #1968 (units not moving in direction of next queued [build-]command if current order blocked)
 - fix #6060 (Max{Nano}Particles=0 still allowing 1 {nano}particle to spawn)
 - fix #6059 (units with high turnRate/brakeRate/acceleration moving unexpectedly)
 - fix #4268 (add Spring.AddObjectDecal)
 - fix #4755 (wrong usage of addr2line on FreeBSD)
 - fix #4945 (add Spring.GetMapStartPositions)
 - fix #4724 (Spring.SetUnitNeutral not informing any attackers)
 - fix #5864 (gunships not limited by maxVelocity when colliding with terrain)
 - fix #4515 (aircraft jitter when moving and turning)
 - fix #6048 (falling features shaking on the ground instead of fully stopping)
 - fix #6046 #5326 #5222 #4663 (spurious camera position change if entering MMB mode while moving cursor)
 - fix #6019 (Spring.IsAABBInView bug)
 - fix #6038 (noExplode weapons not obeying SetUnitWeaponState("range"))
 - fix #6036 (no method to detect MMB camera-pan mode)
 - fix #5956 (inverted mouse camera panning for Windows 10 Pro users)
 - fix #6022 (uniformArray not initializing array-uniforms in gl.CreateShader)
 - fix #6012 (air-transports not unloading properly)
 - fix #6010 (HoverAirMoveType aircraft ignoring smooth-mesh when idle)
 - fix #6009 (aircraft landing on damage-dealing water when idle)
 - fix #6007 / #5989 (desyncs on CMD_UNLOAD_UNITS)
 - fix #5993 (voidwater triggering water explosion effects)
 - fix #5247 (maximized minimap producing graphical glitches)
 - fix #5962 (minimap viewport rectangle larger than what actual screen shows)
 - fix #5965
 - fix #5977 (log-system memory corruption)
 - fix #5964 (shields occasionally letting projectiles pass)
 - fix #5948 (memory corruption with LoadingMT=1)
 - fix #5947 (PFS failure if starting square inside concave corner)
 - fix #5934 (crash on malformed build-commands)
 - fix #5923 (wrong external format passed to gl{BuildMipmaps,TexImage2D})
 - fix #5927 (memory corruption in text-wrapping)
 - fix #2127 (units chasing after full transports)
 - fix #4972 (builders doing redundant movement to clear build-sites)
 - fix #5207 (units not following waypoints)
 - fix #2354 (Spring.GetUnitWeaponState not matching Spring.SetUnitWeaponState due to experience)
 - fix #5841 (allow setting colour of area selection for custom commands)
 - fix #5884 (treat collidee as attacker on unit <-> unit collisions for UnitPreDamaged)
 - fix #5716 (add Weapon::{avoid,collision}Flags to Spring.{Get,Set}UnitWeaponState)
 - fix #5652 (maneuverBlockTime aircraft control parameter)
 - fix #1225 (inaccurate preview range-rings)
 - fix #5870 (zero-based months in rotating infolog filenames)
 - fix #5862 (Spring.DestroyUnit + Spring.CreateUnit not supporting persistent ID's)
 - fix #5860 (units failing to aim uphill at targets near cliff edges)
 - fix #5863 (too strict matrix orthonormality check)
 - fix #5855 (memory corruption when loading models)
 - fix #5852 (units chasing after auto-generated targets going out of range even on hold-pos)
 - fix #5854 (broken default formation-move visualization)
 - fix #5851 (DynamicWater crash if foamTexture specified as .dds file)
 - fix #5850 (squished loadscreens with BumpWater enabled)
 - fix #5806 (CEG spikes from underwater explosions drawn on water surface)
 - fix #5820 (broken by 3bd78acb00cab732af4278ed324c7ee5dbc7c517)
 - fix #5805 (broken water reflections in FPS camera mode)
 - fix infinite backtracking loop in PFS
 - fix #5814 (broken slopemap indexing for terrain buildability tests)
 - fix #5803 (move goals cancelled when issued onto blocked terrain)
 - fix Spring.{G,S}etConfigFloat not being callable
 - fix Spring.GetPlayerRoster sometimes excluding active players



-- 104.0 --------------------------------------------------------
Major:
 - Add LuaMenu - an unsynced stripped down Lua environment that starts before the game is loaded and persists through reload
   this environment receives the Draw{Genesis,Screen,ScreenPost} callins as well as
   a special AllowDraw FPS limiter which enables these if true is returned from it
   (otherwise they are called once every 30 seconds)
 ! make GL3.0 the minimum required OpenGL version; Intel G45's and other relics are now banned
   (any driver that claims support for this *and* shaders is allowed to run Spring unimpeded)
 - improve memory management so Spring.Reload can be safely called multiple times in a row
 - kill various desyncs that slipped into 103.0

Misc:
 - Assorted bugfixes and optimisations
 - force regeneration of ArchiveCache
 - Implement VFS modes - VFS.MOD, VFS.MAP & VFS.BASE now actually work. Added VFS.MENU
 ! base archives now have modtype of 4 and menu archive have modtype of 5
 ! one letter command-line flags (e.g. -g instead of --game) are removed
 - generally more detailed error-logging
 - continued internal cleanup and C++11 adoption to reduce unnecessary data copying and allocing
 - don't load-then-immediately-free the LuaGaia handler if neither (synced or unsynced) entrypoint exists
 - don't record non-essential profile data in the background if not in /debug mode; reset profiler on reload
 - replace dozens of STL containers with faster custom alternatives
 - use pooled memory allocations in several engine components
 - make Use{V,P}BO=0 reuse buffers when downsized
 - recycle audio-stream buffer memory
 - recycle demo-streams across reloads
 - write demos before destroying game on shutdown in case the latter CTD's
 - do not spawn VFS initialization threads if WorkerThreadCount=0
 - rebase ThreadPool on a lock-free taskqueue; make IO-bound work unable to block execution of other tasks
 - reduce ThreadPool worker-count right after VFS initialization
 - asyncify writing screenshots via ThreadPool
 - asyncify demo/savegame compression
 - disable hang-detection when showing a message box
 - defer loading *Def sounds until simulation asks for them
 - use pcall in LuaUtils::Echo
 - catch all exceptions in Game::Load and make it non-interruptable
 - turn LoadDefs content_error exceptions into clean exits
 - set modType to an integer (not string) value in base-content modinfo.lua's
 - do not auto-add springcontent dependency to non-game "mod" archives
 - downgrade non-writeable springsettings.cfg's to a warning
 - allow maps to not supply a type-map; one fewer exception to worry about
 - improve RNG statistical quality; sampled ints can now also exceed 0x7fff
 - make the *nix CrashHandler compile on ARM; do not use cpuid on non-x86 builds
 - enable compilation without streflop
 - change ForceShaders to ForceDisableShaders (which does the opposite)
 - add UseLuaMemPools config-option
 - add ForceCoreContext config-option
 - add ForceSwapBuffers config-option
 - add ForceDisableClipCtrl config-option
 - add NETMSG_LOGMSG for synced logging
 - netlog Lua memory allocation failures
 - netlog model parsing failures
 - netlog SHA512 digests over cached path-estimator data
 - enforce a minimum of 1GB free disk-space (to prevent cache corruption)
 - log 'Warning: Dropping packet from unknown IP' only once per IP
 - filter out consecutive duplicated log-messages; add LogRepeatLimit config-option
 - fix inverted los-test logic in AI GetProperty callback (patch by rlcevg)
 - fix memleak in generated C++ AI interface (patch by rlcevg)
 - fix ResourceHandler memleak (patch by rlcevg)
 - save SkirmishAI data in separate streams (patch by rlcevg)
 - wrecks in water emit bubbles instead of smoke (patch by Sprunk)
 - store path-estimator cache files as map.pe-hash.zip; forces a refresh
 - delete cached path-estimator data which can not be opened or read successfully
 - integrate custom selection volumes; also support subtable-based {col,sel}volume definitions
 - refactor the object death-dependency system
 - trim unused AssParser root-piece transform overrides;
   'rotAxisSigns' and 'rotAxisMap' from 95.0 are also gone
 - rip out DynamicSun
   much more convincing day / night cycles can be completely and more cleanly
   (re-)implemented in Lua with Spring.SetSunLighting, Spring.SetSunDirection,
   and Spring.SetAtmosphere

Sim:
 ! Sonar will now detect ships/hovers - this is since los can't raycast through water.
   note that wobble still exists without LoS.
 - add 'collideFireBase' weapondef flag
 - allow manually sharing nano-frames (patch by Sprunk)
 - share unfinished buildees if factory changes team (patch by Sprunk)
 - prevent building from dead factories (patch by CommanderSpice)
 - restore randomized circling behavior for air-constructors (patch by CommanderSpice)
 - UnitExperience is called based on regular exp difference, not limExp (patch by Sprunk)
 - set defBaseRadarErrorMult back to 2 instead of 20 (patch by Sprunk)
 - expand CEG underground-test lenience from 1 to 20 elmos (patch by Sprunk)
 - allow but do not enable staggered LOS updates
 - do not hard-assign floatOnWater=true for hovers and ships
   checks for this property now first query a unit's MoveDef
   (if any) so that ship->tank and similar substitutions via
   MoveCtrl.SetMoveDef behave as expected
 - disable randomized hovering during CMD_LOAD_UNITS for air-transports
 - make Spring.CreateUnit smarter (patch by Sprunk)
   if a builderID parameter is passed to Spring.CreateUnit, the new unit
   will consider that its solo-builder if it has canBeAssisted=false set
 - EMGCannon now obeys flightTime override (patch by Sprunk)
 - allow setting runtime/initial firestate to 3 [FIREATNEUTRAL] from COB and unitdefs (patch by Sprunk)
 - change a weapon reaiming-tolerance constant from 20 radians to 20 degrees (patch by Sprunk)
 - experiment with larger medium-resolution PFS blocksize (16*SQUARE_SIZE vs 8*SQUARE_SIZE)
 - bump the default unloadSpread multiplier from 1 to 5
 - incorporate native "raw move" (straight-line path) support
   inert by default; enable by adding allowRawMovement = true
   to a MoveDef table

Lua:
 ! Undeprecate {unit,feature}def.modelname and add .modeltype and .modelpath to
   allow reading these without loading the model. Removed def.model.{name,type,path}
   so they aren't used accidentally.
 ! The callins GameStart and GamePreload won't be called when a saved game is loaded
 - Add VFS.AbortDownload(id) - returns whether the download was found&removed from the queue
 - Add Spring.Get{Game,Menu}Name to LuaUnsyncedRead, so LuaMenu and unsynced Lua handles know about each other
 - Add new callins (LuaMenu only):
   ActivateMenu() that is called whenever LuaMenu is on with no game loaded.
   ActivateGame() that is called whenever LuaMenu is on with a game loaded.
   AllowDraw() if it returns false, the next draw call is skipped (only active when a game isn't running)
 - Add Spring.{Set,Get}VideoCapturingMode() - this doesn't actually record the game in any way,
   it just regulates the framerate and interpolations.
 - add Engine and Platform global tables currently containing the following keys:
     Engine.version: string
     Engine.versionFull: string
     Engine.versionPatchSet: string
     Engine.buildFlags: string
     Engine.wordSize: number

     Platform.gpu: string, full GPU device name
     Platform.gpuVendor: string, one of "Nvidia", "Intel", "ATI", "Mesa", "Unknown"
     Platform.gpuMemorySize: number, size of total GPU memory in MBs; only available for "Nvidia", (rest are 0)
     Platform.glVersionShort: string, major.minor.buildNumber
     Platform.glslVersionShort: string, major.minor
     Platform.glVersion: string, full version
     Platform.glVendor: string
     Platform.glRenderer: string
     Platform.glslVersion: string, full version
     Platform.glewVersion: string
     Platform.sdlVersionCompiledMajor: number
     Platform.sdlVersionCompiledMinor: number
     Platform.sdlVersionCompiledPatch: number
     Platform.sdlVersionLinkedMajor: number
     Platform.sdlVersionLinkedMinor: number
     Platform.sdlVersionLinkedPatch: number
     Platform.glSupportNonPowerOfTwoTex: boolean
     Platform.glSupportTextureQueryLOD: boolean
     Platform.glSupport24bitDepthBuffer: boolean
     Platform.glSupportRestartPrimitive: boolean
     Platform.glSupportClipSpaceControl: boolean
     Platform.glSupportFragDepthLayout: boolean
     Platform.osName: string, full name of the OS
     Platform.osFamily: string, one of "Windows", "Linux", "MacOSX", "FreeBSD", "Unknown"
 ! Game.{version,versionFull,versionPatchSet,buildFlags} now reside in the Engine table
   Engine.wordSize indicates the build type and is either 32 or 64 (or 0 in synced code)
 - Spring.SetWaterParams() can now be used without /cheat for modifying unsynced values.
 - Implemented gl.GetWaterRendering() to expose access to water rendering variables.
 ! Removed water rendering parameters from LuaConstGame, as they're no longer const.
 - Added Spring.SetMapRenderingParams() for modifying splatTexMults, splatTexScales, voidWater and voidGround.
 - Implemented gl.GetMapRendering() to expose access to the map rendering variables.
 ! Removed voidWater and voidGround constant parameters from LuaConstGame, as they're no longer const.
 - add Spring.{Set,Get}{Unit,Feature}SelectionVolumeData callouts
 ! remove Spring.SetSunParameters and Spring.SetSunManualControl
 ! remove gl.Smoothing
 - add gl.SwapBuffers callout for LuaMenu
 - add Game.envDamageTypes table containing {def}IDs of environmental-damage sources (patch by Sprunk)
 - add Spring.{Get,Set}ConfigFloat callouts
 - add Spring.{Set,Get}{Unit,Feature}SelectionVolumeData callouts
 - add Spring.SpawnExplosion callout
 - add Spring.SpawnSFX callout
   equal to the *UnitScript versions of EmitSFX, but
   takes position and direction arguments (in either
   unit- or piece-space) instead of a piece index
 - add DrawScreenPost callin (patch by ivand/lhog)
   Similar to DrawScreenEffects, this can be used to alter the contents of a
   frame after it has been completely rendered (i.e. World, MiniMap, Menu, UI).
 - add DrawWorldPreParticles callin
 - add start- and hit-position (x,y,z) arguments to ShieldPreDamaged callin
 - math.random is now available during execution of defs.lua
   (math.randomseed also exists, but will always be a no-op)
 - allow gl.BlitFBO blitting from/to the default FB with userdata FBO's
 - bump gl.UniformArray length restriction from 32 to 1024
 - add Spring.SetFeatureResources(number metal, number energy [, number reclaimTime [, number reclaimLeft]])
 - add Spring.SetUnitPieceMatrix(number unitID, number pieceNum, table matrix)
   sets the local (i.e. parent-relative) matrix of the given piece if any of the
   first three elements are non-zero, and also blocks all script animations from
   modifying it until {0, 0, 0} is passed
   (matrix should be an array of 16 floats, but is not otherwise sanity-checked)
 - add LUS ChangeHeading callin
 - add LUS {Start,Stop}Skidding callins; called when a (ground) unit reacts to an impulse
   make the start-skidding threshold ('sqSkidSpeedMult') configurable via MoveCtrl.SetGroundMoveTypeData
 - make MoveCtrl.Set*MoveTypeData recognize the 'waterline' key (patch by SanguinarioJoe)
 - make Spring.ClearUnitGoal cancel raw movement by default
 ! reorder AllowStartPosition callin parameters and add teamID
   old: clampedX, clampedY, clampedZ, playerID, readyState, rawX, rawY, rawZ
   new: playerID, teamID, readyState, clampedX, clampedY, clampedZ, rawX, rawY, rawZ
 - expose weapon salvo vars to {Get,Set}UnitWeaponState (patch by Sprunk)
 - extend Spring.SetFeatureResurrect
   old API: arg #2 was parsed as unitdef-name if string
   new API: arg #2  is parsed as unitdef-name if string OR unitdef-id if number; arg #4 is parsed as resurrect-progress
 - make Spring.SetFeatureResurrect ignore nil for its second arg and allow unsetting the resurrect-target if id=-1
 ! extend Spring.GetUnitWeaponHaveFreeLineOfFire to take aiming-from coors
   old API: Spring.GetUnitWeaponHaveFreeLineOfFire(unitID, weaponNum, targetID | [                                 tgtPosX [, tgtPosY [, tgtPosZ  ]]]])
   new API: Spring.GetUnitWeaponHaveFreeLineOfFire(unitID, weaponNum, targetID | [srcPosX [, srcPosY [, srcPosZ [, tgtPosX [, tgtPosY [, tgtPosZ]]]]]])
   (if the srcPos* arguments are all nil, the default aiming location is used as before)
 - block getting NoAccessTeam's LoS-state (patch by Sprunk)
 - block Spring.GetRadarErrorParams for enemy allyteams (patch by Sprunk)
 - implement Path.GetPathNodeCosts
 - Spring.GetMouseState now returns a sixth value indicating if the cursor is offscreen
 - add Spring.GetGrass(x, y) -> 0|1 to obtain grass map information
 ! exclude spectators from Spring.GetPlayerList if given a normal (id >= 0) team arg

Rendering
 - add new terrain-mesh renderer (faster than existing code, but does not respect cliffs well)
 - draw bindpose models non-recursively
 - setup alpha-masking for 3DO shadows
 - bump ROAM node-pool size for more demanding maps
 - limit number of ground-scar decals to 4096
 - fix jagged shadows on maps with oblique sun-directions
 - fix grass not receiving shadows; unify groundShadowDensity application
 - fix grass being rendered black in metal-view
 - fix particle shadows
 - use clip-control (when possible) to improve depthbuffer precision
 - micro-optimize LuaMatBinSet sorting
 - make shader-flag handling more lightweight
 - do not parse info-textures bound to shaders every single frame
 - nuke {point,line}-smoothing options; selected primitive AA is obsolete with multisampling
 - outsource vsync regulation to SDL2

UI:
 - show a splash-screen while initializing VFS; randomly chosen from any
   .png or .jpg images found under SplashScreenDir defined in springsettings.cfg
   (if SplashScreenDir is a relative path, Spring's CWD will be prepended)
 - Add FPSClampPos config for whether the engine should verify the camera doesn't hit ground/go too far
   this and other FPS camera configs can be changed midgame and will affect the next frame drawn.
 - Add OverheadMaxHeightFactor config - a float multiplier for maximum overhead camera height.
 - skip the IsAbove test/callin for input-receivers when mouse is offscreen
 - show warning if VMware Mesa drivers are installed
 - avoid "Invalid thread number 0" errors if window creation fails
 - rename the 'minimised' CLI flag to 'hidden'
 - prevent window from being considered unresponsive during startup
 - make shift+esc drop to LuaMenu from PreGame
 ! fix window-state restoration
   the WindowState config-setting is gone, a maximized
   non-fullscreen window now gets restored by checking
   if the resolution previously written is maximal (for
   minimized windows the state is not saved, as before)
 - fix VRAM size detection
 - coax more information out of systems that fail OpenGL context-creation
 - add fallbacks for common context-creation failures; catch inadequate
   desktop video-modes; turn exceptions during {window,context}-creation
   into friendlier popups
 - remove old warnings about junk GPU drivers that can no longer appear
 - downgrade from throwing exception to warning for missing scar-textures
 - extend and organize the information shown in /debug
 ! rename '/roam' to '/mapmeshdrawer' which cycles through the renderers
 - add '/debugglerrors' command (enables per-frame glGetError reporting)
 - add '/debuggl x y z' command (requires DebugGL=1) where x=source,y=type,z=severity
 - add '/wire{model,sky,tree,water}' debug commands
 ! change default bindings for chatswitch* actions
   alt+ctrl+(a,a) now toggles chatswitchally
   alt+ctrl+(s,s) now toggles chatswitchspec
   chatswitchall now has to be bound manually
 - allow area commands to be extended off-map
 - fix tracking-mode with Free camera

Bugfixes:
 - fix LuaParser thread-safety
 - fix ProfileDrawer thread-safety
 - fix ScopedMtTimer thread-safety
 - fix LosMap thread-safety
 - fix PathTexture thread-safety
 - fix RoamMeshDrawer thread-safety
 - fix LuaVFSDownload thread-safety during reload
 - fix deadlocks in Windows crash-handler
 - fix race-condition between screenshot counter and libIL
 - fix sound-thread occasionally accessing a deleted pointer on exit
 - fix sound-buffer deletion while buffers were still bound to sources
 - fix double-free in CBitmap's move-ctor for DDS images
 - fix wrong number of pool-threads being spawned on reload
 - fix runaway Text::WrapInPlace string-allocation
 - fix FarTextureHandler performance-stalls
 - fix potential segfault in SolidObjectDef::GetModelRadius
 - fix degenerate GroundFlash quads
 - fix ExploSpike projectiles instantly disappearing if they collided with anything on creation
 - fix potential gsRNG.Next*() eval-order desync
 - fix OOB memory-read in GameSetup::LoadTeams
 - fix map-damage explosions being processed twice
 - fix explosions causing terraform-spikes on certain maps
 - fix UnitDamaged events following UnitDestroyed
 - fix BuilderCAI crash when parsing invalid build-commands
 - fix canBeAssisted-check in Builder::StartBuild
 - fix ATI uniform-type validation for LuaMaterials
 - fix ATI driver crash with BumpWater (on any map without a coastline) in TextureAtlas generation
 - fix crash in AdvTreeDrawer on ARB-only junkware
 - fix crash in InfoTextureHandler on ARB-only junkware
 - fix PlayerRoster causing memory corruption on reload
 - fix random WaitingDamage memory corruption
 - fix Light::ClearDeathDependencies memory corruption
 - fix CollisionHander::MouseHit not taking relMidPos translation into account
 - fix LosHandler::UnitLoaded removing LOS from non-stunned units
 - fix calling alSourcePlay even if alSourceQueueBuffers produced an error
 - fix CheckEnlargeDrawArray for VA_TYPE's larger than 10 floats
 - fix crash if unit is assigned an empty COB-script
 - fix potential buffer-overflow in GetFeatures AI callback
 - do not bitshift negative values (undefined behavior)
 - catch invalid CmdDesc indices in GuiHandler::DrawButtons
 - insert missing eventHandler.RemoveClient call in RoamMeshDrawer

 - fix #5759 (units flip-flopping between paths due to path-estimator expanding unreachable nodes)
 - fix #5778 (crash when reloading with QTPFS)
 - fix #5730 (crash during nano-particle creation by builders under specific circumstances)
 - fix #5728 (canBeAssisted=false factories only being buildable by one constructor at a time)
 - fix #5721 (structures created via AI orders sometimes not leveling ground)
 - fix #5715 (zero-spread weapons avoiding non-target enemies)
 - fix #5690 (Spring.GetProjectileTarget returning <0,0,0> for cannons with ground-attack orders)
 - fix #5519 (path-estimator failure if start- and goal-coordinates mapped to the same block)
 - fix #5684 (Spring.{Add,Remove}Grass updates not taking effect until camera is moved)
 - fix #5658 (projectiles applying two position-updates while bounced)
 - fix #5630 (free line-of-fire detection failure)
 - fix #5287 (help units in firebases with a collideFireBase weapondef flag)
 - fix #2970 ("pushResistant" is now accepted by MoveCtrl.SetGroundMoveTypeData)
 - fix #3515 (better error-messages for the /team command)
 - fix #5200 (broken ctrl+mousewheel tilt transitions with 'Spring' camera)
 - fix #5258 (custom selection volumes)
 - fix #5632 (don't show just a black screen on startup)
 - fix #5629 (make footprint-terraforming respect buildee's actual facing)
 - fix #4447 (FPS-mode locking onto out-of-LOS units)
 - fix #4074 (equalize UnitDamaged parameters for LuaUI and LuaRules)
 - fix #2855 #5092 #5180 (jagged terrain shadows)
 - fix #5619 (area-commands not drawn on minimap)
 - fix #5617 (enable non-binary alpha-testing for unit icons)
 - fix #5684 (Spring.{Add,Remove}Grass updates not taking effect until camera is moved)
 - fix #4164 (shield{Good,Bad}Color are RGBA float4's now)
 - fix #5587 (units in sharp holes sinking underground if also skidding)
 - fix #5502 (crash with malformed build-commands)
 - fix #4723 (EmitSfx crash when referencing effect not defined in unitdef)
 - fix #4940 ("Recompressing Map Tiles with ETC1" load-stage triggering watchdog)
 - fix #5403 (extra ShieldPreDamaged parameters)
 - fix #5056 (let Spring.GetUnitWeaponHaveFreeLineOfFire take firing location as an argument)
 - fix #5188 (units refusing to move if ordered to non-reachable locations from factory)
 - fix #5639 (stunned transports not updating the position of their cargo)
 - fix #5304 (invisible collada models if no secondary texture provided)
 - fix #5318 (.ogg audio streams playing too fast)
 - fix #5358 (theoretical desync with std::{strtod,atof})
 - fix #5457 (TargetBorder broken for non-box collision volumes)
 - fix #5411 (PFS not finding optimal paths on maps with extreme speed-modifiers)
 - fix #5501 (PFS ignoring obstacles higher up or lower down cliffs)
 - fix #5469 (overflow-FPE in GetHeadingFromVectorF)
 - fix #5476 (assertion-failure with broken springcontent installation)
 - fix #5434 (add logging to detect unicode-aware libIL)
 - fix #5387 (GroundDecalHandler crash on exit)
 - fix #5421 (Spring.SendCommands("ctrlpanel") crash if sent inside a callin)
 - fix #5412 (GameRulesParams persisting through Spring.Reload)
 - fix #5493 (crash while reloading with LoadingMT=1)
 - fix #5463 (failing to connect to server sends user back to LuaMenu)
 - fix #5544 (classified)
 - fix #5468 (classified)
 - fix #5461 (classified)
 - fix #5404 (MoveCtrl.SetGunshipMoveTypeData crash if called for a non-gunship unit)
 - fix #5483 (glDeleteList called from multiple threads)
 - fix #5423 (random number generation in defs.lua)
 - fix #5396 (units lacking sensors on fire-platforms)
 - fix #5339 (crash when placing a geothermal)
 - fix #5338 (grid-patterns in unsynced heightmap)
 - fix #5644 (send BuggerOff notes from opened-but-blocked factories again)
 - fix #4745 (broken transport-unloading with non-zero unloadSpread)
 - fix #4971 (constructors not assisting if simultaneously given orders to build count-restricted units)
 - fix #4481 (check MoveDef maxSlope for units built by mobile constructors)
 - fix #4827 (idle gunships jiggling away from their position)
 - fix #4232 (gunships snapping to horizontal attitude when ordered to stop after attacking)



-- 103.0 --------------------------------------------------------
General:
 - Fix & Improve performace
 - Add 'allowTake' modoption (default: true) to enable/disable /take (by lamer)
 - Add onlyLocal boolean value to modinfo.lua (default false)
   If true, spring won't listen for incoming connections when running
   this game unless GAME\OnlyLocal is specified in the start script.

Sim:
 - Add new UnitDef tag "buildingMask" and LuaSyncedCtrl function "SetSquareBuildingMask". (by ivand)
   Both used in conjunction to allow/disallow construction of certain unit types (via setting buildingMask)
   on certain tiles (via SetSquareBuildingMask). By default all tiles and buildings have mask of 1

Rendering:
 - Ghosted buildings are now consistent when changing specTeam/specFullView


Bugfixes:
 - Fix #5301 (Units with restricted firearcs do not turn to aim)
 - Fix #5302 (extreme slowdown)



-- 102.0 --------------------------------------------------------
General:
 - Fix & Improve LoS performance
 ! remove LuaModUICtrl config setting
 ! remove ClassicGroundMoveType
 ! remove SpringLobby from spring installer
 - update model matrices on demand instead of once per frame

Sim:
 ! allow units to unstuck themselves from an unpathable square
   into an adjacent pathable one
 ! COB: deprecate unit/team/allyteam/global vars. Use lua functions instead
 - prevent accidental friendly fire from direct line of fire weapons

Lua:
 - Add {Set,Get}FeatureRulesParam(s)
 ! Get{Game,Team,Unit,Feature}RulesParams will now return { paramName = value, ... }
 - You can now delete RulesParams by calling Set{Game,Team,Unit,Feature}RulesParam with no value argument or a nil one.
 - Add new Spring.ClearUnitGoal(unitID) callout.
 - add GamePaused and GameProgress callins to base gadget-handler
 - extend builtin uniform binding for custom Lua materials
   SEE "fix LuaMaterial uniform management" BELOW FOR THE
   LIST OF NEW LOCATION KEYS THAT ARE RECOGNIZED AS OF 102
 - Add Spring.GetFrameTimer(bool synced) to get a timer for the start of the frame
   this should give better results for camera interpolations.
 - Add an optional weaponNum argument to SetUnitTarget.
 - Update shader errorlog even if compilation was successful
 - Remove updateMatrix argument in Spring.UnitScript.{Move,Turn} as matrices will be automatically updated if necessary.
 - Add new Spring.Start callout for launching a new Spring instance without terminating the existing one. See Spring.Restart for parameters.
 - Add new VFS.GetAvailableAIs([gameName] [, mapName])->{ai1, ai2, ...} callout for getting a list of all Spring AIs. The optional gameName and mapName parameters can be used to include game/map specific LuaAIs in the list.

Save/Load:
 ! remove UseCREGSaveLoad and add /LuaSave which generates .slsf files
 ! compress creg saves
 - SaveFile can be specified in start script in order to start from a save

Rendering:
 - reduce number of team-color updates for custom shaders
 - use frame-extrapolation for smoother feature movement
 - draw all model nanoframe stages with shaders by default
 - skip drawing icons for void-space units
 - disable BumpWaterRefraction = 2 for now.

AI:
 - make skirmishAiCallback_Unit_getResource{Use,Make} not round their return values to ints
 - RulesParams are now accessible through skirmishAiCallback_{Game,Unit,Team,Feature}_getRulesParamValue{String,Float}

Misc:
 - make the time server spends in sleep calls configurable (for dedicated hosts)
 - rename the 'ReflectiveWater' config-key to 'Water' (to match the command)
 - set the 'GroundDetail' config-val only when it changes, not on shutdown
 - add '/GroundDetail <val>' text command to modify ground detail on the fly
 - auto-normalize normals and tangents for all AssImp-loaded models
 - add a gameDeferredDraw=5 drawMode value (handy for Draw{Unit,Feature} to know)

Bugfixes:
 - fix invisible OBJ models
 - fix gl.DeleteShader allowing repeated deletion
 - fix drawing of being-built units during deferred pass
 - fix invisible ground on voidwater maps when AdvMapShading=0 (in L-view)
 - fix Spring.SetSunLighting crash when AdvMapShading=0
 - fix Spring.ValidUnitID to accept nils again
 - fix wreckage jumping from large *horizontal* impulse
 - fix landed HoverAirMoveType aircraft behavior when given a command within their build range
 ! fix LuaMaterial uniform management for materials with standard and deferred shaders
   material tables are now expected to contain subtables defining the uniforms; instead of
     "material = {shader = ..., cameraposloc = 123, texunits = ..., ...}"
   say
     "material = {shader = ..., uniforms = {cameraposloc = 123, ...}, texunits = ..., ...}"

   for a material that has both types of shader, supply "standardshader",
   "deferredshader", "standarduniforms", and "deferreduniforms" as keys

   new keys for these uniform subtables can be
     "viewmatrixloc"    // synonym for "cameraloc"
     "projmatrixloc"    // camera projection
     "viprmatrixloc"    // camera view-projection
     "viewmatrixinvloc" // synonym for "camerainvloc"
     "projmatrixinvloc" // camera inverse projection
     "viprmatrixinvloc" // camera inverse view-projection
     "shadowmatrixloc"  // synonym for "shadowloc"
     "cameradirloc"     // camera forward direction
     "sundirloc"        // synonym for "sunposloc"
     "rndvecloc"        // random 3-vector with length in [0, 1)
     "simframeloc"      // current simulation frame
     "visframeloc"      // current renderer frame

 - fix #5182 (unwanted sun-texture reflections)
 - fix #5175 (microscopic FarTexture impostors)
 - fix #5166 (wrecks buried underground on maps with negative hardness)
 - fix #5165 (rare crash on exit or reload)
 - fix #5161 (Spring.IsUnitAllied always returning true in unsynced gadgets)
 - fix #5160 (Spring.SetSunLighting not working if applied in *get:Initialize and crashing when AdvMapShading=0)
 - fix #5157 (skirmishAiCallback_Unit_get{Pos,Vel} broken with cheats enabled)
 - fix #5155 (MoveCtrl.SetRotation not matching Spring.GetUnitRotation)
 - fix #5149 (EVENT_ENEMY* AI events not being sent)
 - fix #5148 (assertion failure with custom shaders)
 - fix #5146 (missing wreckage healthbars)
 - fix #5141 (glitchy tree rendering)
 - fix #5136 (texture corruption with custom Lua materials)
 - fix #5135 (missing SFX.FIRE and SFX.SMOKE effects)
 - fix #5134 (broken zoom in track-mode with Spring camera)
 - fix #5084 (allow LuaUI self-disabling)
 - fix #5131 (order-lines visualization)
 - fix #5130 (put projectiles created by Spring.SpawnProjectile in Gaia team)
 - fix #5127 (icon-transparency over water)
 - fix #5181 (aircraft sometimes fail to land)
 - fix #5177 (stack-buffer-overflow in TextWrap.cpp)
 - fix #5172 (segfault on assimp loading)
 - fix #5173 (air transports fail to pick up units)
 - fix #5174 (hover move type tend to exactly land on top of each other)
 - fix #5176 (crash in CobThread)
 - fix #5106 (Strafe planes dont land when reaching target or on 'stop' command)
 - fix #5152 (heap-use-after-free when loading a game)
 - fix wrong radar icons when switching specfullview
 - fix #5216 Spring.GetVisibleUnits
 - fix #5219 pink features & units
 - fix #5223 buffer-overflow when using /water



-- 101.0 --------------------------------------------------------
Major:
 - LoS (sim) overhaul
 - SSMF Splat Detail Normal Textures (by Beherith)
 - many new Lua rendering related features (custom feature shaders, map shaders, ...)
 - many Lua additions
 - Lua pr-downloader API
 - removal of airbases & fuel
 - transport overhaul
 - 64bit windows builds

General:
 ! change default screenshot file type to jpg. to create png use /screenshot png
 ! pr-downloader dependency is now mandatory (statically linked with spring)
 ! demo files are now compressed with gzip (and the suffix is .sdfz)
 - improve data locality even further with respect to 100.0
 - fix memory leaks and misc. crashes (some related to LoadingMT)
 - ignore /give commands issued via autohost interface (needs an actual player)

LoS:
 ! ModInfo: remove losMul & airLosMul -> always handle los ranges in elmos in the _whole_ engine
   WARNING: this also rescales the returned values in Lua UnitDefs!
 ! ModInfo: make `radarMipLevel` configurable
 ! change default airMipLevel 2->1 & radarMipLevel 3->2
 ! ModInfo: add new sensors.alwaysVisibleOverridesCloaked (default _off_! before was always on)
 ! modrules.lua: add new `separateJammers` tag (breaks backward compatibility!)
   default true (old behaviour is false)
   when enabled each allyTeam only jams their own units
 ! get rid of los radius limit (you can now create units that cover the whole map and more)
 - speed ups in general
 - reduced lags introduced by LoS
 - multithread LoS updating
 - reduced memory usage
 ! fix various bugs related to unit/feature movement not registered
 ! update LoS on terrain changes
 ! correctly handle the height of the emitter (before radarEmitHeight was always from ground height & similar units on a spot shared their emitHeight)
 ! make LoS much smoother (now really gets called per-gameframe when the emitter moves)
 - better circle algo
 - add Spring.SetGlobalLos(int allyTeamID, bool globallos)

Sim:
 ! start simulation at frame 0, not at 1
 - features now have a non-animated LocalModel and can use per-piece collision volumes
 - RockUnit and HitByWeapon script callins now take vectors in unit-space
 - fix acceleration rates and turn-speed limits for reversing units
 - fix units occasionally zipping across the map after being unloaded
 - fix unloaded units being non-colliding if transporter script attached them to piece -1
 - fix various aircraft landing/midair-vibrating bugs
 - fix builders sometimes ignoring their commands if they were issued without shift
 - set better default radii for objects (and use same logic in all model parsers)
 - make ground-unit reversing logic configurable via Spring.SetGroundMoveTypeData
 - fix ground-units forever trying to move along their final waypoint direction in rare cases
 - COB: always use the return value of the Killed thread to determine wreck level (none if omitted)
 ! remap SFX.RECURSIVE piece flag from 1<<8 to 1<<14
 ! removed hardcoded logic to zombify (stun+immobilize) a unit on death
 ! airbases and fuel were removed, use custom commands in combination with
   Spring.SetUnitLandGoal(unitID, x, y, z [, radius]) and the new transport changes
   to implement this functionality in lua.

Transports:
 - every unit can now have other units attached to it using:
  - Spring.UnitAttach(transporterID, passengerID, pieceNum)
  - Spring.UnitDetach(passengerID)
  - Spring.UnitDetachFromAir(passengerID)
 - units with transportCapacity > 0 and transportMass > 0 will retain backward compatibility
 - added Spring.SetUnitLoadingTransport(passengerID, transportID) which disables collisions
   between the two units to allow colvol intersection during the approach.

GUI/Sound:
 ! fix default drawInMap keyshortcut on german keyboards
 - fix displayed tooltip elevation when over minimap
 - fix Ready button ignoring clicks after setting startpos and rejoining
 - fix potential infinite loop during sound initialization

Rendering:
 - new Shatter animation (SFX.Explode in Cob/LUS)
  - break the piece into parts and not triangles
  - much faster (in creation & render time)
 - change the trail drawing of some missile projectiles
 - add support for SSMF Splat Detail Normal Textures (by Beherith)
 - add deferred pass for features; note that these are drawn into
   the same buffer as units (overwriting it, unless the new config
   variable AllowDeferredModelBufferClear is set to false [default])
 - allow custom shaders for being-built units
 - allow custom Lua map shaders
 - fix metal->los info texture switching visual harshness
 - apply anisotropic filtering to all mipmapped SSMF textures
 - fix shadow-pass (and general) terrain/model visibility culling
 - fix environment reflections (broken in four different ways)
 - fix DynamicWater artifacts at large viewing distances
 - fix RefractiveWater not showing submerged objects with DualScreenMinimapOnLeft
 - fix truncation of deferred model normals
 - do not disable model shaders during world alpha-pass
 - do not disable model shaders during water ref{le,ra}ction passes
 - always draw water surface during alpha-pass
 - kill shadows for fully alpha-faded features
 - kill impostors for fully alpha-faded features
 - write extraColor to the specTex target on the deferred side of ModelFragProg
 - use groundSpecularColor when no specularTex exists (i.e. on basic SMF maps)
 - shift ground decals visually so they are always aligned with objects
 - render all types of decals with shaders
 - draw custom commands that have two parameters
 ! nuke support for "special" Spring{Radius,Height} pieces in assimp models

GameServer:
 - speedup gameserver exiting (reduced some io/net related sleeps)

Pathing:
 - fix cases where either no path was returned or an incorrect one
 - switch to octile heuristic to reduce number of explored nodes
 - increase high-resolution search range
 - fix diagonal movement cost estimation
 - handle PathCache crc failures
 - make QTPFS neighbor updates a bit faster

AI:
 - plug several memory leaks in engine interface and wrappers
 - bring ghost model drawing in a usable state again
 - add sensor map callbacks
 - add shield state callbacks
 - add ground info callbacks
 - make feature callbacks respect cheats

Lua Callins:
 ! GameID callin now gets the ID string encoded in hex.
 ! new Lua callin RenderUnitDestroyed is now called just before a unit is
   invalid, after it finishes its death animation.
 ! ShieldPreDamaged will now be called for LightningCannon and BeamLaser.
   Two new arguments were added: beamCarrierWeaponNum and beamCarrierUnitID.
   These will be populated in place of the first argument (projID).
 ! The following callins will now have 1-based weapon index arguments:
     DrawShield,
     ShieldPreDamaged,
     AllowWeaponTargetCheck,
     AllowWeaponTarget,
     AllowWeaponInterceptTarget,
     StockpileChanged
 ! UnitCommand and UnitCmdDone argument order changed to be consistent with
   each other and with CommandFallback & AllowCommand: (unitID,
        unitDefID, unitTeam, cmdId, cmdParams, cmdOpts, cmdTag)
   Note that UnitCommand will now receive cmdOpts as a table and not as a number
 - new callin UnitReverseBuilt, called when a living unit becomes a nanoframe again
 - add new callins DrawGroundPreForward and DrawGroundPreDeferred
   these run at the start of their respective passes when a custom
   map shader has been assigned via Spring.SetMapShader (convenient
   for setting uniforms)
 - add new callin DrawGroundPostDeferred; this runs at the end of its
   respective deferred pass and allows proper frame compositing (with
   ground flashes/decals/foliage/etc, which are drawn between it and
   DrawWorldPreUnit) via gl.CopyToTexture
 - add new callins DrawUnitsPostDeferred and DrawFeaturesPostDeferred
   these run at the end of their respective deferred passes to inform
   Lua code it should make use of the $model_gbuffer_* textures before
   another pass overwrites them (and to allow proper blending with e.g.
   cloaked objects which are drawn between these events and DrawWorld
   via gl.CopyToTexture)
   NOTE: the *PostDeferred events are only sent (and only have a real
   purpose) if forward drawing is disabled, whereas the DrawGroundPre*
   events are only sent if the map has a custom shader!

LuaDefs:
 ! los related UnitDefTags are now in elmos
 ! Lua{Feature,Unit}Defs:
   make the "model" subtable available (as it is for LuaUnitDefs)
   move the {min,max,mid}{x,y,z} values to this table (these can now be accessed
   using e.g. *Defs[i].model.midx)
   deprecate *Defs[i].modelname, use *Defs[i].model.path instead

Lua (lighting):
 ! Game.fogColor constant is no longer available, use gl.GetAtmosphere("fogColor")
 ! Game.groundAmbientColor, Game.groundSpecularColor and Game.groundSunColor
   are no longer available, use gl.GetSun() instead with appropriate parameters
   - add unsynced callout Spring.SetSunLighting(table params) -> nil
     It can be used to modify the following sun lighting parameters:
     {ground,unit}{Ambient,Diffuse,Specular}Color and specularExponent
     example usage: Spring.SetSunLighting({
      groundAmbientColor = {1, 0.1, 1},
      groundDiffuseColor = {1, 0.1, 1},
     })
 - add unsynced callout Spring.SetAtmosphere(table params) -> nil
   It can be used to modify the following atmosphere parameters:
   fog{Start,End}, {sun,sky,cloud}Color
   example usage: Spring.SetAtmosphere({
     fogStart = 0,
     fogEnd   = 0.5,
     fogColor = { 0.7, 0.2, 0.2, 1 },
   })
 - add unsyced callout gl.GetAtmosphere(name) -> number | number r, number g, number b
   Works similar to gl.GetSun(), and can be used to extract atmosphere parameters.
   See Spring.SetAtmosphere for details.

Lua (projectiles):
 - new Spring.DeleteProjectile(projID) for silently removing projectiles (no explosion).
 - new Spring.{Get,Set}UnitWeaponDamages similar to *UnitWeaponState but for damage and explosion values.
 - new Spring.{Get,Set}ProjectileDamages similar to the above, for projectiles in flight.
 ! Weapons with tracking will use a radar dot position unless
   Spring.SetProjectileIgnoreTrackingError(projID, bool ignore) is called.

Lua (model rendering):
 ! reading from gl_TextureEnvColor[0] in custom shaders to set team color
   will no longer work, declare a uniform vec4 named "teamColor" instead
   (the engine will fill this in for you)
 ! gl.UnitShape and gl.FeatureShape now take three extra boolean arguments
   and set their relevant GL state internally (so that calling only these
   functions is enough to get correctly rendered models; pass in 'false'
   for the [new] THIRD argument to get the fixed behavior, omit it or pass
   in 'true' [default] to render with your own custom state instead)
   NOTE:
     the [new] FOURTH argument should be 'true' if in DrawScreen and 'false'
     (default) if in DrawWorld; any transforms for these two functions *MUST*
     include a gl.LoadIdentity call when argument #3 is false (whether they
     are used in DrawWorld or in DrawScreen)
     the [new] FIFTH argument determines whether the model is drawn opaque
     ('true' [default]) or with translucency ('false'); only has an effect
     when argument #3 is false
 - add callouts Spring.Preload{Feature,Unit}DefModel allowing the engine
   to load the unit's model (and texture) in a background thread.
   wreckages and buildOptions of a unit are automatically preloaded.
 - new Spring.SetFeatureFade(featureID, bool) to control whether a feature will fade or not when zoomed out.
 - add Spring.FeatureRendering API; allows custom shaders (technically,
   materials) for features as its Spring.UnitRendering counterpart does
   for units
   note: the following two functions exist but are no-ops
     Spring.UnitRendering.SetFeatureLuaDraw
     Spring.FeatureRendering.SetUnitLuaDraw
 - add callouts
     gl.{Unit,Feature}Textures(number objID, boolean enable) -> nil
     gl.{Unit,Feature}ShapeTextures(number defID, boolean enable) -> nil
   these are primarily intended to be used in conjunction with
     gl.{Unit,Feature}(objID, ..., raw=true)
     gl.{Unit,Feature}Shape(defID, ..., raw=true)
   and apply a model's default textures; easier than gl.Texture("$%...")

Lua:
 - fix LuaUI crash if a widget caused an error in its GetConfigData callin
 - fix GadgetHandler miscounting if RemoveGadget was invoked during a callin
 - allow custom commands to be non-queueing (handy for state toggles)
 - LuaUI can now reload itself via Spring.SendCommands
 - allow /lua{rules,gaia} reloading on frame 0
 - allow Lua{Rules,Gaia} chat actions before frame 0
 - extend Spring.TraceScreenRay to intersect a user-given plane
 - add unitSpecularColor to the set of values returned by gl.GetSun
 - fix typo in maphelper/setupopts.lua breaking several default options
 ! do not start camera transitions from Spring.SetCameraState
 ! LuaSyncedRead::GetAIInfo now returns "UNKNOWN" for non-local AI's, not "UKNOWN"
 ! {Set,Get}UnitPieceCollisionVolumeData now receive 1-based piece index argument (was 0-based).
 ! fix a desync related to printf/number2string conversion
 ! Lua: fix bug that some TransformMatrix functions were revealing the true position of radar dots
 ! fix Spring.GetUnitPieceDirection() (returns now same dir as GetEmitDirPos)
 ! Spring.GetUnitPieceInfo() will now set "[null]" as the parent name of the root piece instead of ""
 - add Spring.SetGlobalLos(int allyTeamID, bool globallos)
 - add Spring.IsUnitIn[Los, AirLos, ...]
   Note this is _not_ equal with Spring.IsPosInLos with the unit's pos!
   I.e. the ground maybe in radar range, but the unit is jammed and so not visible
 - add Spring.GetUnitFeatureSeparation(unitID, featureID[, dist2D])
 - add Spring.GetFeatureSeparation(featureID1, featureID2[, dist2D])
 - new Spring.GetUICommands function to obtain a list of all UI commands (e.g. /luaui reload)
 - new VFS.CalculateHash function that calculates hash (in base64 form) of a given string (with md5 support initially)
 - new Spring.{Get,Set}{Unit,Feature}Mass functions
 - new Spring.SetFeatureMoveCtrl(featureID [, boolean enable [, number* args]]) to control feature movement
   the number* arguments are parsed as follows and all optional
   if enable is true:
     [, velVector(x,y,z) -- initial velocity for feature
     [, accVector(x,y,z) -- acceleration added every frame
     ]]
   if enable is false:
     [, velocityMask(x,y,z) -- dimensions in which velocity is allowed to build when not using MoveCtrl
     [,  impulseMask(x,y,z) -- dimensions in which impulse is allowed to apply when not using MoveCtrl
     [, movementMask(x,y,z) -- dimensions in which feature is allowed to move when not using MoveCtrl
     ]]]
 - add callouts (see their Unit equivalents for documentation)
     Spring.{Get,Set}FeatureRotation
     Spring.{Get,Set}FeaturePieceCollisionVolumeData
     Spring.GetFeatureLastAttackedPiece
     Spring.GetFeaturePieceMap
     Spring.GetFeaturePieceList
     Spring.GetFeaturePieceInfo
     Spring.GetFeaturePiecePosition
     Spring.GetFeaturePieceDirection
     Spring.GetFeaturePiecePosDir
     Spring.GetFeaturePieceMatrix

     Spring.SetFeatureNoDraw
     Spring.GetFeatureNoDraw

     gl.FeatureRaw
     gl.FeatureMultMatrix
     gl.FeaturePiece
     gl.FeaturePieceMatrix
     gl.FeaturePieceMultMatrix
 - add unsynced callout SetSkyBoxTexture(string texName) -> nil
   example usage: Spring.SetSkyBoxTexture("myskybox.dds")
 - add unsynced callout Spring.SetMapShadingTexture(string texType, string texName) -> boolean
   example usage: Spring.SetMapShadingTexture("$ssmf_specular", "name_of_my_shiny_texture")
 - add unsynced callout Spring.SetMapShader(
     number standardShaderID,
     number deferredShaderID
   ) -> nil
   (the ID's must refer to valid programs returned by gl.CreateShader;
   passing in a value of 0 will cause the respective shader to revert
   back to its engine default)
   custom map shaders that declare a uniform ivec2 named "texSquare"
   can sample from the default diffuse texture(s), which are always
   bound to TU 0
 - extend the signatures of the Spring.SetDraw{Ground,Models}Deferred
   callouts; allows disabling the forward {Unit,Feature,Ground}Drawer
   passes
     Spring.SetDrawGroundDeferred(
          boolean drawGroundDeferred
       [, boolean drawGroundForward]
     )

     Spring.SetDrawModelsDeferred(
          boolean drawUnitsDeferred,
          boolean drawFeaturesDeferred
       [, boolean drawUnitsForward
       [, boolean drawFeaturesForward ]]
     )
   expose the following $named textures to LuaOpenGL
     "$map_reflection" (same as "$reflection")
     "$sky_reflection" (defined for SSMF maps that have a skyReflectModTex)
     "$detail"
     "$normals" (auto-generated)
     "$ssmf_normals"
     "$ssmf_specular"
     "$ssmf_splat_distr"
     "$ssmf_splat_detail"
     "$ssmf_splat_normals" or "$ssmf_splat_normals:X"
     "$ssmf_sky_refl"
     "$ssmf_emission"
     "$ssmf_parallax"
     'X' can be a value between 0 and 3, defaults to 0 if ":X" is omitted

Lua pr-downloader API:
 callouts:
 - VFS.DownloadArchive(name, category)
 callins:
 - DownloadStarted(id)
 - DownloadFinished(id)
 - DownloadFailed(id, errorID)
 - DownloadProgress(id, downloaded, total)


-- 100.0 --------------------------------------------------------
Major:
 - bugfixes

InfoTexture:
 ! Added radar2 los colour for colouring the inside of the radar edge.
  - it is changeable through SetLosViewColors (see Lua changes)

WeaponDefs:
 - fix visibleShieldHitFrames not read from shield subtable
 ! scale flighttime with GAME_SPEED and not 32
 - warn on unknown tags (so you can de-TA-ism your weapondefs finally)
  - weapondefs_post.lua: set legacy weapontype tags to nil, so they don't cause engine warnings

LOS:
 - make little bit more accurate

Lua:
 ! SetLosViewColors changed:
  - radar2 colour (see Map changes) is required.
  - parameters are now in the form of GetLosViewColors output:
    (always = {r,g,b}, LOS = {r,g,b}, radar = {r,g,b}, jammer = {r,g,b}, radar2 = {r,g,b})
 - changed args of Spring.GetGroundNormal
  - new 3rd arg: bool smoothedNormal (default false)
  - 4th return arg: float slope
 ! convert UnitDef::attackSafetyDistance to a key recognized by Spring.SetMoveTypeData

NetProtocol:
 - handle rejected connection attempts (when version differs)

Pathing:
 - make path cache part of synced state -> player desyncs right from the start when got an invalid one

ConfigTags:
 - make "MaxParticles" & "MaxNanoParticles" runtime changeable

Misc:
 - fix #4837: hang in linux crashhandler
 - fix #4819: ai interface log messages are now logged into infolog.txt
 - fix #4882: endlessloop at start when MaxSounds = 0
 - unselect AI when game is selected in old menu
 - demotool: add more info to dump output

-- 99.0 ---------------------------------------------------------
Major:
 - new shader based InfoTexture
 - new linux crashhandler (by Major Bor3d0m)
 - new rotatable default camera
 - MASSIVE speedup in lategame rendering (cutting rendertime upto 1.5-3 times!)
 - add Spring.Reload(script) to change/map & game without exiting spring
 - added lua override for InfoMaps (by enetheru)
 - allow to enable isolated mode by creating a file isolated.txt next to spring executable
 - internal weapon refactor
 - fix particle limit


Cameras:
 ! removed TW, Orbital & Smooth camera
 ! add new default camera: Spring camera
  - it's a merge of TW & Overhead camera
  - it's using [alt] as modifier for rotating the camera (in key & middle click scrolling)
  - also can be rotated with the screen edges of the upper 30% of the screen
 - add new EdgeMoveWidth & EdgeMoveDynamic config tags
  - EdgeMoveWidth: defines the screen edge width used for scrolling
  - EdgeMoveDynamic: if scroll speed depends on the distance to the screen edge (default on)

SpringSettings.cfg:
 ! don't read old config file locations any more:
    AppData\Local\springsettings.cfg
    ~/.springrc
 ! add dedicatedValue & headlesValue to confighandler:
  ! make spring-dedicated listen at 0.0.0.0 as default again
  ! add headless values from springrc-tempate-headless.txt
 - print user's config to infolog

System:
 ! new linux crashhandler by Major Bor3d0m
  - libunwind is required to compile spring on linux
 - fix headless compile on systems w/o x11 & SDL
 ! save windowed size in separate tags (#4388)
 - fix crash with intel gpus
 - fix bug that caused to recompress groundtextures always to ect1 on intel/mesa even when there was no need for it

(G)UI:
 - fix #4576: F6 does not sound mute
 - fix #4578: backspace key events aren't captured by chat entry mode
 - fix #4455: disable in-map draw when user starts writing
 - fix #4706: do not ignore next char in ChatActionExecutor
 - document keychains in uikeys.txt
 - improve default cmdcolors.txt
 - improve default los colors
 - OverheadCamera: make angle 100% stable when doing `mousewheel down then up`
 ! remove los view w/o radar a.k.a. [;] (can be emulated with Spring.SetLosViewColors)
 - draw weapon debug spheres in /debugcolvol (aimfrom pos, muzzle pos, target pos)

Sim:
 - fix harvesting
 - fix #4591: builders `randomly` remove build orders from queue
 - fix #4587: (stuck units in labs): remove a failing optimization CPathEstimator::FindOffset()
 - fix units disobey move cmds
 - fix user target being set for all weapons
 ! change TEAM_SLOWUPDATE_RATE to 30 / UNIT_SLOWUPDATE_RATE to 15
 - fix aircraft in groups (e.g. brawlers) not being able to attack the target and landing instead at target pos

Pathing:
 ! fixed shaking units when getting close to blocked squares
 - repath GroundMoveType only every SlowUpdate() (to save cpu cycles)
 - runtime cache failed paths, too (and use a lower lifeTime for them)

Collisions:
 - fix #4592: broken per-piece coldet
 - fix #4602 and improve CQuadField::GetUnitsAndFeaturesColVol
 - speed up UnitCollisions

Units:
 - base automatic attack commands for idle units on weapon priorities

Weapons:
 - refactor weapon code:
  - use LeadTargetPos more often
  - give current unit's target higher priority than weapon ones
  - plasmarepulsor: spawn projectiles from QueryWeapon (when defined)
  - drop bombs from QueryWeapon() (when defined) and not AimFromWeapon()
  - call AimWeapon() more often (depending on fireTolerance tag)
   - see fireTolerance & allowNonBlockingAim tags
 - fix impactOnly BeamLasers or LightninghtCannons dealing damage to units in the path of a beam blocked by water or a shield.  (by GoogleFrog)

WeaponDefs:
 - add fallback name:
  - weaponVelocity := maxVelocity
  - weaponAcceleration := acceleration
 - add fireTolerance tag: Angle which prevents a weapon from firing in CanFire. (GoogleFrog)
 - add allowNonBlockingAim tag (default false = old behaviour). When enabled it makes AimWeapon() LUS/COB calls non-blocking (still the fireTolerance tag might prevent the weapon firing).
   This is very useful for fast units that need to retarget often (e.g. armflash driving next to a llt).

UnitDefs:
 - add new tag attackSafetyDistance used by airplanes (by springraaar)

Projectiles:
 - randomize IDs
 - add SFX.RECURSIVE flag to Explode(), allowing to draw the piece and all its children recursively.

New InfoTexture Renderer:
 - new shader based InfoTexture (faster, shinier & modular)
  - add new `/ToggleInfo %name_or_shader_path%`
  - fix #4608: add new /showpathtype [movdefname | movedefid | unitdefname | -1]

Rendering:
 - removed multiple linked lists from rendering (massive speed up, cutting rendertime upto 2-3 times!)
 ! fix particle limit being ignored for particles created in the same GameFrame
 - ShieldParticles: reduce count of particles by more than half
 - always draw WaterPlane (that's not the water surface) below current minimum terrain height
 - FlyingPieces: add camera frustum check
 ! SMFTexAniso: changed default to 4 (was 0)
 - add UseShaderCache config tag (default true)

Map:
 - allow to override the following InfoMaps via mapinfo.lua:  (by enetheru)
  - metalmapTex
  - typemapTex
  - grassmapTex
  - minimapTex
 - allow to load dds as detailtex

Lua:
 - add Spring.Reload(script) to change/map & game without exiting spring
  ! modified Spring.Restart(parameters, script): it only restarts spring when parameters isn't empty
  ! removed alias "/quit" (use /quitforce)
  - add "quit to menu" to quit-box
  - add "/reloadforce"
 - add callouts to read and set engagement range of a unit (by FLOZi)
   - Spring.GetUnitMaxRange(unitID) -> number maxRange
   - Spring.SetUnitMaxRange(unitID, maxRange) -> nil
 - add Spring.GetLosViewColors
 - add new call-in: UnitStunned(unitID, unitDefID, unitTeam, stunned) -- called whenever a unit changes its stun status
 - add Set/GetProjectileIsIntercepted
 - add GetProjectileTimeToLive, GetProjectileOwnerID and GetProjectileTeamID.
 - add a second return value to AllowWeaponTargetCheck callin to allow ignoring the callin.
 ! remove Spring.UpdateInfoTexture
 ! fix Spring.GetKeyState & Spring.PressedKeys expecting SDL2 keycodes while whole lua gets SDL1 ones
 ! Spring.PressedKeys now also returns keynames
 - fix missing COLVOL_TYPE_SPHERE in luadefs
 - add new tag `grayscale16bit` to gl.SaveImage() to save single color 16bit PNG
 - add Spring.SetUnitTarget(unitid, nil) syntax
 - expose some tags to LuaDefs: (by sprunk)
  - expose maxReverseSpeed to LuaUnitDefs
  - expose dynDamage tags to LuaWeaponDefs
  - expose flightTime tag to LuaWeaponDefs

StartScript:
 - support rapid tags
 - allow to disable demo file recording in script.txt via RecordDemo = 0
 - add DefaultStartScript config setting:
   - if set, automaticly start it!
   - add --oldmenu command line parameter to always get to the old menu

AI: (all by rlcevg)
 - add Lua.callRules, Lua.callUI to JavaOO
 - added weapon related callouts: Unit_getWeapons, Unit_getWeapon, Unit_Weapon_getDef, Unit_Weapon_getReloadTime
 - expose resources via Game_getTeamResource* & Economy_get*

OS:
 - new linux crashhandler (by Major Bor3d0m)
 - HWCursor: support for 48x48 & 96x96 sizes
 - allow to enable isolated mode by creating a file isolated.txt next to spring executable

Buildbot/Installer:
 ! merged spring-headless / spring-dedicated into linux static builds / windows installer
 ! remove broken maven support

CMake:
 - colorize gcc output
 ! remove DEBUG2 & DEBUG3, replaced with just DEBUG
 - enable "Identical Code Folding" with ld.gold
 - disable unused ASSIMP formats at compiletime
 - add cmake option DEBUG_LUANAN to enable lua check for nans in a release build


-- 98.0 ---------------------------------------------------------
Major:
 - vaporized PathFinder's runtime precache cpu usage


Cmdline Arguments:
 - allow ./spring --game rapid://ba:stable --map DeltaSiegeDry
 - give correct error message when cmdline given filepath wasn't quoted and contained spaces

GameServer:
 - rename BypassScriptPasswordCheck to AllowSpectatorJoin and default to true

Lua:
 - added AssignPlayerToTeam(playerID, teamID)
 - added SetAlly(firstAllyTeamId, secondAllyTeamId, ally)
 - added VFS.UnmapArchive(string fileName)
 - added VFS.GetMaps(), VFS.GetGames(), VFS.GetAllArchives(), VFS.HasArchive(archiveName)
 - added VFS.GetArchiveInfo(archiveName)
 - added VFS.GetArchiveChecksum(archiveName)
 - added VFS.GetArchiveDependencies(archiveName), VFS.GetArchiveReplaces(archiveName)
 - allow tcp connections by luasocket as default (udp is still restricted)
 - add callin DrawInMiniMapBackground(sizex, sizey) -> nil
 - add callin AllowBuilderHoldFire(unitID, unitDefID, action) --> boolean
     action is one of:
       Build      -1
       Repair     40 (CMD_REPAIR)
       Reclaim    90 (CMD_RECLAIM)
       Restore   110 (CMD_RESTORE)
       Resurrect 125 (CMD_RESURRECT)
       Capture   130 (CMD_CAPTURE)

Rendering:
 - glFont: make inlined colorcodes reuse current set alpha value

Pathing:
 - make lowRes PathEstimator using medRes PE instead of maxRes PathFinder (massively reducing cputime)
 - massive cleanup & modularization
 - reduced memory usage
 - modrules: add system.pathFinderUpdateRate tag
 - fixed/reduced PathEstimator update rate
 - crashing aircraft doesn't spam PE updates anymore (#4500)

CEG:
 ! fixed booleans in CEGs (sometimes they were randomly overriden with random data)

Weapons:
 - shields have a new weapondef tag armorType - specifies the armor category to which the shield belongs (you can input either an armorclass name, or a unitdef name to share that unit's armor category)
 ! move magic number to weapondef_post.lua: crater were 1.5x of craterAreaOfEffect while decals are 1.0x -> make them _both same size_
 ! fixed #4523: typo in craterAoE loading
 ! LightningCannon visual now obeys the beamTTL weapondef tag (behaviour same as BeamLaser) - previous value was hardcoded 10
 ! wobble and sprayAngle now improve with experience (same as [moving]accuracy)
 ! Shields obey dynamic damage

Sim:
 - GroundBlocking: don't align immobile objects to even squares
 - reduce load in Collisions handling (by doing blocked ground squares scans only every 2nd frame)

Misc:
 - AI is initializated earlier: no more hang on game start
 - add /set GrassDetail to console
 - slightly speed up scanning for archives
 - add HostIPDefault, HostPortDefault to set default host ip/port
 - reduce default spintime of ThreadPool workers to 1ms (from 5ms)
 ! remove LogFlush, introduce LogFlushLevel:
   when a log-message with level >= LogFlushLevel is logged,
   logfile is flushed, else not,
   see rts/System/Log/Level.h for int values
 ! rename /nosound to /mutesound

Bugfixes:
 - fix #4417 (spring spring://username:passwd@hostname:port doesn't work)
 - fix #4413 (widget:GameProgress() was no longer called for rejoining player)
 - fix #4407 (SetUnitRotation broken for buildings)
 - fix #4406 (crash at start)
 - fix #4377 (compile with cmake 3.0)
 - fix #3677 (bounceExplosionGenerator tag does not work for bouncing aircraftbomb weapon types)
 - fix #4483 (Spring.SetProjectileAlwaysVisible doesn't always make a projectile always visible)
 - KingRaptor found the cause of a _very_ old bug: fix green screen tint in startselector stage
 - PE: fix bug where buildings weren't registered as blocking, cause they were not snapped to ground when the PE update was called (c03022cc)

AI:
 - fixed return-type and value of Pathing::GetApproximateLength (pullrequest by rlcevg)

Buildprocess:
 - heavily reduced files which are compiled multiple times
 ! add check for gcc >=4.7 at configure


-- 97.0 ---------------------------------------------------------
Major:
 - utf8 support (kudos go to N0U)
 - switch from sdl to sdl2:
  - added /fullscreen (alt+enter) command ingame
  - fixes some window manager bugs/problems
 - KeyChains (kudos go to MajBoredom)
 - split LuaRules & LuaGaia into their synced/unsynced luaStates


Cmdline Arguments:
 - added new `spring spring://username:passwd@hostname:port` syntax  (all except hostname are optional, i.e. spring://localhost does work fine)
  - Should in longterm replace script.txt for clients, so script.txt is only needed for hosts.
    -> No need to create a file on the filesystem to start spring as a client.
  - Spring links spring:// URL scheme in the OS, so you can start such URLs from browser (as UT99 did).
    E.g. you can place a spectator link on your website to join your autohosts and/or you can use it for weblobbies.
 ! changed -s/--server argument to take a param (the ip/hostname listen to)
 ! removed -c/--client argument (was only needed in times when clients didn't retrieved their script.txt from the server)

Hosting & Connecting:
 - fixed direct connect in SelectMenu
 - by default listen to localhost:8452 now, so you can always connect to localhost started matches

Misc:
 - improve debug draw (alt+[b])
 ! demofile string in infolog changed "recording demo: %s" -> "Recording demo to: %s"
 - demo filehandle is now opened on start, so you can use lsof to readback the used filename

Buildprocess:
 - fix freetype not found on windows / mingw
 ! add check for gcc >=4.6 at configure
 - optional fontconfig support
 ! SDL2 dependency

Rendering:
 - `DebugGL` configtag works now (cause of SDL2 switch)

KeyBindings/uikeys.txt:
 ! removed /keyset
 ! removed /hotbind (Ctrl+insert)
 - new KeyChains support:
  - example: /bind Ctrl+a,Ctrl+b say Hello World!
  - you can double bind a button this way, e.g.:
   - "/bind e,e say Bar", "/bind e say Foo" -> 1st press prints Foo, 2nd press prints Bar
 - use KeyChains for defaults:
  ! double hitting drawbutton sets label
  ! switching between ally,spec & all chat is now done by double hitting alt,shift or ctrl
  ! alt+return now toggles fullscreen (default shortcut e.g. in mediaplayers)

LuaDefs:
 - the parser now checks the returned tables for NaNs & Infs and prints a warning if it finds some (they are sources of desyncs!)

UnitDefs:
 - add new "harvestStorage" unitdef tag, UnitHarvestStorageFull lua callin and Spring.GetUnitHarvestStorage(unitid) callout
   it's for engine assisted starcraft/c&c like feature harvesting (atm only metal is supported)
   NOTE: the unload command still needs to be implemented in lua (much less work than the reclaiming one)

Lua:
 - LuaRules & LuaGaia are now splitted into their synced & unsynced parts, and each one got its own luaState
  ! this way unsynced parts of gadgets now get `synced` callins like 'UnitCreated' etc. w/o  SendToUnsynced from their synced part
  - LuaRules & LuaGaia are now ~equal (except a very minor subset of differences) and get the same callins esp. all AllowXYZ callins
  - LuaUI now has a GotChatMsg too (same as LuaRules always had), it's similar to the now deprecated LuaUI-only ConfigCommand callin, but is called more often
  - fixed a lot bugs in Spring's c-lua code
  - use lua's original math.random() code and only use streflop for it in synced luaStates
  - always make math.randomseed() available (synced & unsynced)
  - in future this will also allow multithreading of the different luaStates
  ! SYNCED. does a copy on access now and so is slow:
   - bad:    for i=1,100 do ... SYNCED.foo[i] ... end
   - good:   local foo = SYNCED.foo; for i=1,100 do ... foo[i] ... end
  ! SYNCED. can't be localized in global scope anymore:
   - bad:    local foo = SYNCED.foo;    function gadget:DrawWorld() ... foo ... end
   - good:   function gadget:DrawWorld() local foo = SYNCED.foo; ... foo ... end
 ! moved Spring.GetGameSpeed() from SyncedRead to UnsyncedRead cause it was causing desyncs in demos
 - fix Spring.Restart on windows
 ! new TextInput(utf8char) callin, needed cause of changed unicode handling in SDL2
 - added Spring.SetUnitHarvestStorage(unitid, metal) & Spring.GetUnitHarvestStorage(unitid)
 ! prevent triggering of ATi driver bugs
  ! gl.LineWidth & gl.PointSize throw an error when called with incorrect argument (<=0)
  ! gl.Scissor & gl.CreateTexture throw an error on incorrect sizes, too
 ! fix gl.Viewport
 - add missing colvol tags to Unit-/FeatureDefs:
  - .collisionVolume.type = {"ellipsoid" | "cylinder" | "box"}
  - .collisionVolume.scale{X|Y|Z}
  - .collisionVolume.offset{X|Y|Z}
  - .collisionVolume.boundingRadius
  - .collisionVolume.defaultToSphere
  - .collisionVolume.defaultToFootPrint
  - .collisionVolume.defaultToPieceTree
 - add optional 4th argument to Spring.GetUnitSeperation to calc the distance between the unitsphere surfaces instead of their midpos
 ! fix wrong coords & crash in Spring.RemoveGrass
 - added new LOG.NOTICE (should be used instead of LOG.INFO)
 - improve Spring.GetKeyBindings output (backward compatible)
 - added Script.IsEngineMinVersion(major [,minor [,commits]])
 - added Spring.GetClipboard() & Spring.SetClipboard(string text)
 - allow to connect to lobby.springrts.com:8200 by luasocket as default

LUS:
 - SetUnitValue now accepts booleans, too

Demos:
 - fixed desync checker

StartScript:
 - added GAME/MUTATOR{0..9} so you can load arbitrary mutator archives before the game
 - make GameID the only seed of the synced random generator
   so you can define the gameid in a luaAI battle startscript and you will always get a syncing match

Installer:
 ! disallow to install spring over existing installations / ask for uninstall first
 - don't associate .sdf with spring.exe any more

Linux:
 ! new BlockCompositing configtag (default true). Disables kwin compositing to fix tearing.


-- 96.0 ---------------------------------------------------------

Major:
 - kill memory leaks crippling large games (#4152)
 - kill micro-jitter in simulation framerate (#4171)
 - kill unclean exits causing various forms of corruption (#4053)

 - "nugget" is hereby officially promoted as the new umbrella term for widget or gadget

Misc:
 - default disable grass for ATI cards (crashes for some people)
 - made stacktrace-translation script recognize more crash/hang patterns
 - improve Shard AI for BA
 - fix some MSVC compile errors
 - TimeProfiler (alt+b) shows now max `lag` of each item
 - massively speedup caching with many .sdd archives
 - fixed some FreeBSD compile issues (thx AMDmi3)
 - dump (engine) shaders to infolog when they fail to compile
 - more extensive logging during shutdown
 - fix a number of potential issues if a thread crashes on engine shutdown
 - increase precision of several timer variables to preserve intermediate results
 - Lua: track more memory-allocater statistics for display in debug-mode
 - Lua: limit maximum amount of memory allocated globally and per handle
 - GameServer: always echo back client sync-responses every 60 frames (see #4140)
 - GameServer: removed code that blocks pause / speed change commands from players with high CPU-use in median speedctrl policy
 - GameServer: sleep less between updates so it does not risk falling behind client message consumption rate
 - LuaHandle: make time and steps spent on garbage collection configurable
   CollectGarbage callin is restricted to run for at most
     MaxLuaGarbageCollectionTime (user-configurable) millisecs
     MaxLuaGarbageCollectionSteps (user-configurable) iterations
 - GlobalConfig: add new config-option 'UseNetMessageSmoothingBuffer' (see #4053)
 - LogOutput: make enabled 'section' log-levels configurable by users
 - MoveDef: add key 'allowTerrainCollisions' for handling units with super-sized footprints (see #4217)
 - SolidObject: make {Unit,Feature}{Pre}Damaged events receive the 'attacker' ID when object is crushed
 - QuadField: add raytraced projectiles to three cells instead of one
 - GameInfo: add map hardness label/value to 'i' overlay

Sim:
 - Rifle weapons can hit features too now and apply impulse to the target

Lua:
 - add gadgetHandler:AllowWeaponInterceptTarget
 - LuaSyncedRead:
     make Get{Unit,Factory}Commands (optionally) return just the queue's size
     (ie. without copying the entire command queue into Lua VM memory, *VERY*
     important for performance when a nugget is not interested in the commands
     themselves)

     "if #Spring.GetCommandQueue(unitID, -1 | nil       ) == 0 then return end" --> BAD, CREATES COPY OF QUEUE
     "if  Spring.GetCommandQueue(unitID, -1 | nil, false) == 0 then return end" --> GOOD, DO THIS IF POSSIBLE

Bugfixes:
 - fix #4215 (stack-buildable units on non-flat terrain)
 - fix #4209 (antinukes firing at nukes targeted outside their area)
 - fix #4205 (air-transports unable to unload hovercraft on water)
 - fix #4204 (float3.* clang compilation failure)
 - fix #4203 (air-transport unable to load units floating on water)
 - fix #4202 (S3O textures loaded multiple times instead of being cached)
 - fix #4200 (secret)
 - fix #4198 (amphibious units without waterweapons chasing hovercraft whilst underwater)
 - fix #4197 (units moving right up to their target instead of attacking from range)
 - fix #4186 (log-system crash on exit)
 - fix #4173 ("Error: [Watchdog::ClearTimer] Invalid thread N")
 - fix #4171 (see 'Major' section)
 - fix #4163 (corrupted unit environment reflections)
 - fix #4161 (Spring.Restart failing when path contains spaces)
 - fix #4155 (reverse-built gunships maintain their vertical speed)
 - fix #4154 (calling LUS 'AttachUnit(piece, unitID)' turns following 'Move(piece, ...)' calls  into no-ops)
 - fix #4152 (see 'Major' section)
 - fix #4149 (rendering corruption in DynamicWater mode)
 - fix #4144 (partly submerged units not hittable by non-waterweapons)
 - fix #4145 (depthcharges fired by ships having trouble to reach their targets)
 - fix #4138 (same as #4171)
 - fix #4137 (units randomly switching team-color, old bug with new cause)
 - fix #4135 (ATI driver crash with *disabled* shadows)
 - fix #4133 (cloaked units hidden even when set to alwaysVisible)
 - fix #4131 (units moving to position of manualfire command if outside weapon range)
 - fix #4129 (air-constructors flailing around construction targets)
 - fix #4128 (units stuck in 'skidding' state: repeatedly bouncing on ground while unable to move)
 - fix #4091 (gadget:MousePress() and other unsynced gadget functions not called with LoadingMT=0)
 - fix #4053 (see 'Major' section)
 - fix #3749 ('initCloaked' UnitDef tag overriding user cloak commands for being-built units)

 - fixed wreckage heaps could be resurrected
 - LaserCannon: (once again) fix range overshooting
 - always clamp length of blended wind-vector to [map.minwind, map.maxwind]
 - the 'AllowDeferred*Rendering' config options are now safe to enable



-- 95.0 ---------------------------------------------------------

Major:
 ! new datadir structure: https://springrts.com/phpbb/viewtopic.php?f=12&t=30044 & https://springrts.com/dl/buildbot/default/master/95.0/manpages/spring.6.html
 ! new LuaIntro (Lua based loadscreen with examples)
 - add map border rendering (+ /mapborder command)
 - bugfixes & speedups
 ! remove support for SM3 maps
   (but fix #3942 so SM3 is left in a slightly less broken state for whoever wants to mess with it in the future)

Performance:
 - use SSE in some matrix math
 - save a little mem in Pathfinder
 - reduce PFS update rate by 10%
 - little speedup in Grass rendering (it's still slow on some maps)
 - use 32bit shadowmap. ~7% faster than 24bit one, cause of better alignment
 - move Lua GC to its own callin; fixes bug where GC was too slow to catch up and ate >>100MB ram
 - nihiliate MiniMap usage by rendering it to a texture
 - PathEstimator: add unsynced caches (*might* help in big AI games)
 - ExplosionGenerator:
     pre-load all static (weapon/model/piece) CEG's and
     never do lazy script-parsing anymore where possible

     (only CEG's delay-spawned by other CEG's are still
     loaded this way, rest can be dynamically reloaded)
 - PFS: prevent special-case search expansion when unit is close to goal but goal is blocked
 - make FeatureHandler::AllocateNewFeatureIDs more efficient in case of feature spam

Misc:
 - force-align all thread entry points so SSE functions don't crash (on win32)
 - allow Lua AI's to be selected from the menu
 ! removed "mods" from archive scandirs
 ! converted RotateLogFiles to a bool var (defaults to false)
 ! remove "--projectiledump" and add "--list-ceg-classes" (converted to JSON format )
 - do not switch camera-mode on countdown
 - colorized stdout (you can use `spring --nocolor` & SPRING_NOCOLOR envvar to disable)
 - show LuaMemUsage in /debug view
 ! load only image formats which work on all platforms, current supported image formats are:
     PNG, JPG, TGA, DDS, BMP
 ! remove engine support for gamedata/messages.tdf,
     see examples/Widgets/game_messages.lua for a possible replacement
 - more verbose CEG parsing (warns now about unknown tags)
 - switch to a high precision clock all over the engine (including Lua)
   NOTE THAT THIS IS DISABLED BY DEFAULT ON WINDOWS BUILDS (cf. UseHighResTimer)
 - copied a lot config descriptions from wiki to the engine (thx for all the wiki'ers)
 - https://springrts.com/wiki/Springsettings.cfg is now automatically updated with each release
 ! disable build of spring-multithreaded (unmaintained / doesn't compile)
 ! disable luaThreadingModel > 2, can be overriden with EnableUnsafeAndBrokenMT=1
	fixes #3774, #2884, #2784, #3673, #3808
 - more verbosity for spring-dedicated on exit & demo-writing
 - add config "MenuArchive" to allow background image to be set which is read from the archive in the path bitmaps/ui/background/
 - fix /keydebug for release builds
 - updated game_end example gadget to handle quit/resigns better, reacts faster, and better code
 - GuiTraceRay does not stop at water surface anymore by default
   (all ground-attack positions are adjusted in synced code now)
   --> torpedo launchers cannot overshoot, etc.
 - GuiTraceRay now ignores noSelect units
 - SmoothCameraController: add SMOOTHing to alt+mousewheel zoom
 - change WorldObject::speed to a float4, store magnitude in .w
   (saves a number of unnecessary .Length() calls here and there)
 - PathCache: track maximum size + double initial capacity, register hash collisions and switch hash function
 - GameServer: add config-option ServerRecordDemos
     non-dedicated servers (eg. headless builds used as "dedicated" standin) can now record games if desired
     ACHTUNG: server demos are now stored in a separate directory "demos-server/" to prevent name conflicts!
 - AssParser:
     generalize logic for multiple UV channels
     fix major issue with baked transforms
     restrict support to well-known & -maintained formats (.3DS, .DAE, .LWO, .BLEND)
     allow modellers to work around #3552 by recognizing a number of new piece-table keys
       for the root piece:
         "xaxis" = float3, "yaxis" = float3, "zaxis" = float3 (determine global orientation of model)
       for all pieces:
         "rotAxisSigns" = float3 (determines direction of script-applied rotations around each axis)
         "rotAxisMap" = number (currently can only be 0=XYZ or 3=XZY, determines coordinate conversion)

 - SpringApp:
     fix old bug in fullscreen&&dualscreen mode cutting window-size in half on each SDL_VIDEOEXPOSE event
     refactor to allow choice of (win32) timer via cmdline&config
 - SpringTime:
     switch to native win32 clock (same as used by SDL) on windows
     select win32 clock based on config&cmdline-parameter 'useHighResTimer'
     remove the last SDL_GetTicks dependencies

Sim:
 - reduce target-lost CAI timeout from 8 to 2 seconds
 - make calls to script->{Start, Stop}Moving more consistent: only run them
     when a unit transitions from zero to non-zero speed or vice versa, and no
     longer do so during in-place rotations --> animations should no longer be
     interrupted / reset
     THIS APPLIES TO ALL UNIT TYPES (AIR AND GROUND), TEST YOUR SCRIPTS
 ! remove TA-specific code in CobInstance::Create
    (this changes the argument value to COB's SetMaxReloadTime for
    units equipped with BeamLasers and / or more than one weapon)
 - {Laser, Emg}Projectile: disable all collision-testing when ttl <= 0
     these projectile types could exceed their range due to fadeout
     and only removed themselves (deleteMe=true) when intensity or
     length reached 0, so without disabling coldet (checkCol=false)
     range-exploits were possible
 - remove impulse "capacitance" from ground units (SolidObject::residualImpulse and ::StoreImpulse())
 - apply UnitDef::myGravity to ground units (if non-zero)
     NOTE: myGravity acts as a map-gravity MULTIPLIER for aircraft; it REPLACES map gravity for land-based units
 - steering/avoidance: actively avoid only mobile units, let PFS/CD handle statics

 - SolidObject:
     cleanup internal physical/collision state management

     model physical drag, use it for features and skidding units

     related to the change above: Spring.Set*Physics now takes three extra number
     arguments (Set*Physics(..., number drag.x, number drag.y, number drag.z))
     to control how much an object is affected by drag forces

 - Feature: set default impulseMult to 0 for 'immobile' / static wreckage (cf. new FeaturePreDamaged)
 - Unit: transfer impulse to transporter if being transported
 - Unit: swap order of UnitPreDamaged and HitByWeapon callins (viewtopic.php?f=23&t=30879)

 - *Weapon: fix minor targeting issues due to new SolidObject underwater state definition
 - LaserCannon: calculate projectile ttl from weapon range, not weapondef range
 - BombDropper:
     *always* drop bombs/torpedoes in time to hit target
     (even if the distance from weapon to target still exceeds static
     range, range is not meaningful for these weapons anyway since it
     depends on launching unit's velocity, altitude and gravity)

 - BeamLaser: fully reimplement the sweepfire logic
   still has no script interaction so use with care
   (respects reloadtime constraint but not much else)

  ! UnitDef:
      read brakeRate for aircraft without scaling by 0.1 and make brakeRate
      default to maxAcc, not maxAcc * 3.0 (--> open up your unitdef_post's)
 - WeaponDef: silently ignore bad slavedTo indices
 - MoveDef:
     remove old naming-scheme restrictions (which required names to contain "tank", etc)
     instead parse key "speedModClass" with accepted values 0=Tank, 1=KBot, 2=Hover, 3=Ship

     fix insane default value for heatMod parameter (since 7bef7760f4)

 - MoveType: fix LOS emit-heights for floating units being relative to ocean floor
 - AAirMoveType: do not use fuel while being refueled (yo dawg...)
 - StrafeAirMoveType: overshoot less when landing
 - HoverAirMoveType:
     remove support for reading (and assigning to) key "brakeDistance"
     via MoveCtrl; this quantity is now calculated dynamically based
     on speed
 - GroundMoveType:
     add missing TestMoveSquare checks in places where units are repositioned by coldet
     fix minor bug in GetGroundHeight (caused hovercraft to vibrate in shallow water)

 - remove ancient "move transportee 1000 elmos under the map to hide it when attaching to piece -1" hack
   there is now a "void" state for such purposes; objects (units and features) in this state will never
      1) take damage, even from Lua (but can be killed by Lua)
      2) be rendered through any engine path (nor their icons)
      3) be intersectable by either synced or unsynced rays
      4) block any other objects from existing on top of them
      5) be selectable

 - hovercraft now take water damage by default

Lua:
 ! LuaUnitDefs: deprecate the "drag" key, was an internal variable
 - LuaUnitDefs:
     add more is* functions for all unit-types known to Spring
     the complete function list as of 95.0 is:
       isTransport
       isImmobile
       isBuilding
       isBuilder
       isMobileBuilder
       isStaticBuilder
       isFactory
       isExtractor
       isGroundUnit
       isAirUnit
       isStrafingAirUnit
       isHoveringAirUnit
       isFighterAirUnit
       isBomberAirUnit
     fully deprecate the following UnitDef keys:
     after 95.0 these will all become nil, beware
       .builder
       .floater
       .canDGun
       .canCrash
       .isCommander
       .moveData
       .type
       .maxSlope

 ! LuaUnitDefs: deprecate canHover (check moveDef.family instead to determine if a unit is a hovercraft)
 - LuaUnitDefs: log error when explodeAs & selfDestructAs are missing
 - LuaUnitScript: optionally make Turn and Move insta-update piece matrices (pass "true" as the fifth argument)
 - LuaRules:
     setup "proper" (transformation) state for the DrawProjectile callin

     add callin AllowWeaponInterceptTarget(number interceptorUnitID, number interceptorWeaponID, number targetProjectileID) --> boolean
     add callins FeatureDamaged and FeaturePreDamaged
       FeatureDamaged(
         number featureID, number featureDefID, number featureTeam,
         number damage
         [, number weaponDefID, number projectileID
         [, number attackerID, number attackerDefID, number attackerTeam ]]
       )
       FeaturePreDamaged(
         number featureID, number featureDefID, number featureTeam,
         number damage
         [, number weaponDefID, number projectileID
         [, number attackerID, number attackerDefID, number attackerTeam ]]
       )

 ! LuaSynced*: make sure ALL weapon API functions are 1-based
     UPDATE YOUR GAME'S UNIT_SCRIPT.LUA IF IT HAS LUA-SCRIPTED
     UNITS AND YOU ARE NOT USING SPRING'S (BASECONTENT) VERSION

 ! LuaSynced*: make {S,G}et{Unit,Feature}Blocking signatures match
     Get{Unit,Feature}Blocking(number objectID) -->
       boolean isBlocking,
       boolean isSolidObjectCollidable,
       boolean isProjectileCollidable,
       boolean isRaySegmentCollidable,
       boolean crushable,
       boolean blockEnemyPushing,
       boolean blockHeightChanges

     Set{Unit,Feature}Blocking(
       number objectID,
       boolean isBlocking,
       boolean isSolidObjectCollidable
       [, boolean isProjectileCollidable
       [, boolean isRaySegmentCollidable
       [, boolean crushable
       [, boolean blockEnemyPushing
       [, boolean blockHeightChanges ]]]]]
     )

 ! LuaSynced*: slightly change {Get,Set}ProjectileTarget signatures
     GetProjectileTarget now returns a number instead of a string to indicate target-type
     GetProjectileTarget now always returns two arguments (if given projectileID is valid)
     GetProjectileTarget now always returns a target position if projectile has no target object
     SetProjectileTarget now takes a number instead of a string to indicate target-type

     GetProjectileTarget(number projectileID) --> nil | [number targetType, number targetID | table targetPos = {[1] = x, ...}]
     SetProjectileTarget(number projectileID, [number targetID [, number targetType]]  |  [number x, number y, number z]) --> nil | boolean

   where targetType is one of {string.byte('g') = GROUND, string.byte('u') = UNIT, string.byte('f') = FEATURE, string.byte('p') = PROJECTILE}

 - LuaSynced*:
     add callout Spring.GetRadarErrorParams(number allyTeamID) --> nil | number allyteamErrorSize, number baseErrorSize, number baseErrorMult
     add callout Spring.SetRadarErrorParams(number allyTeamID, number allyteamErrorSize [, number baseErrorSize [, number baseErrorMult ]]) --> nil

     add callout Spring.SetUnitPosErrorParams(number unitID,
       number posErrorVector.x, number posErrorVector.y, number posErrorVector.z,
       number posErrorDelta.x, number posErrorDelta.y, number posErrorDelta.z
       [ , number nextPosErrorUpdate]) --> nil
     add callout Spring.GetUnitPosErrorParams(number unitID) --> nil |
       number posErrorVector.x, number posErrorVector.y, number posErrorVector.z,
       number posErrorDelta.x, number posErrorDelta.y, number posErrorDelta.z,
       number nextPosErrorUpdate

     add callout Spring.SetFeatureBlocking(args = see SetUnitBlocking) --> boolean
     add callout Spring.SetPieceProjectileParams(number projectileID,
       [ number explosionFlags, [ number spinAngle, [ number spinSpeed,
       [ number spinVector.x, [ number spinVector.y, [ number spinVector.z ]]]]]]) --> nil
     deprecate the Spring.SetProjectileSpin* functions
     add callout Spring.GetFeatureBlocking(number featureID) --> boolean collidable, boolean crushable, boolean blocking
     add third return-value to Spring.GetUnitBlocking (signature is the same as that of GetFeatureBlocking)

 - LuaSyncedCtrl:
     add callout SetProjectileAlwaysVisible(number projectileID, boolean alwaysVisible) --> nil
     add callouts SetFeatureVelocity and SetFeaturePhysics (these work like their SetUnit* counterparts, reference the wiki docs)

     cleanup arg-parsing of Spring.SetUnitPieceCollisionVolumeData callout
       new signature: SetUnitPieceCollisionVolumeData(
         number unitID,
         number pieceIdx,
         boolean enable,
         number scales.x, number scales.y, number scales.z,
         number offset.x, number offset.y, number offset.z
         [, number volumeType [, number primaryAxis]]
       )

 ! LuaSyncedRead: deprecate the Spring.GetProjectileSpin* functions
 - LuaSyncedRead:
     add Spring.GetPieceProjectileParams(number projectileID) -->
       number explosionFlags, number spinAngle, number spinSpeed,
       number spinVector.x, number spinVector.y, number spinVector.z
     add callout Spring.GetUnitWeaponCanFire(number unitID, number weaponNum) --> boolean
     add callout Spring.GetFeatureVelocity(number featureID[, boolean norm]) --> nil | number vel.x, number vel.y, number vel.z[, number |vel|]   and   Spring.GetProjectileDirection(number projectileID) --> nil | number dir.x, number dir.y, number dir.z
     add callout Spring.GetProjectileDefID(number projectileID) --> nil | number weaponDefID
       using this to get a weaponDefID is HIGHLY preferred to indexing WeaponDefNames via GetProjectileName
     add callout Spring.GetUnitRotation(number unitID) --> nil | number pitch, number yaw, number roll (WIP)
     extend arguments to Spring.TestMoveOrder
       old signature: TestMoveOrder(
         number unitDefID,
         number pos.x, number pos.y, number pos.z
       ) --> boolean
       new signature: TestMoveOrder(
         number unitDefID,
         number pos.x, number pos.y, number pos.z
         [, number dir.x
         [, number dir.y
         [, number dir.z
         [, boolean testTerrain
         [, boolean testObjects
         [, boolean centerOnly ]]]]]]
       ) --> boolean

     added GetUnitWeaponTarget(unitID, weaponID) ->
       nil | number targetType [, bool isUserTarget, table targetPos = {x, y, z} | number targetID]
     (returned number of args is always 3 if targetType != None)

 - LuaUnsyncedRead:
     add callout Spring.GetPixelDir(int x, int y) -> number dirx, number diry, number dirz
     add callout Spring.GetVisibleProjectiles(
       [   number allyTeamID = -1
       [ , boolean addSyncedProjectiles = true
       [ , boolean addWeaponProjectiles = true
       [ , boolean addPieceProjectiles  = true ]]]]
     ) --> nil | {[1] = projectileID, ...}


 ! Spring.GetUnitNearestEnemy doesn't return neutral units anymore
 - Spring.GetProjectileVelocity now returns (targetPos - startPos) for BeamLasers and other hitscan weapons
 - Spring.Get{}Velocity: always return speed.w (it's free now)
 - Spring.SpawnCEG: allow number (cegID) as first arg + return a second value (number cegID)
 - add Spring.GetLogSections() & Spring.SetLogSectionFilterLevel(string sectionName, string|number logLevel)
 - add new Game. constants: Game.gameName, Game.gameVersion, ...
 - allow to save strings in RulesParams
 - add 'parent' field to Spring.GetUnitPieceInfo
 - GadgetHandler:
     add several missing callins (AllowStartPosition, ...)
     expose actionHandler through gadgetHandler table (seems to be a common enough mod)
     log if callin is not implemented
     unify callin lists (now all in callins.lua)
     add missing projectileID argument to UnitDamaged

 - LuaOpenGL::Draw{List,Func}AtUnit: just use drawPos or drawMidPos

 - gl: add callout UniformArray(number location, number type, table uniforms) -> nil
     (type can be one of {0 = int, 1 = float})
 - gl.CreateShader: support uniform arrays (table values with more than 4 and up to 32 elements)
 - gl.CreateShader: make 'definitions' a recognized key (whose value should be a subtable or string of shader #define's)

 - Spring.{Get,Diff}Timer(s): save some precision (important with new high-resolution timers)
 - Spring.DiffTimers: accept optional third argument (boolean) to return dt in milliseconds

 - add some utility functions to the math table, see https://springrts.com/wiki/Lua_MathExtra

Rendering:
 - LoadingMT: add a runtime check that should detect incompatibilities
 - disable ARB shaders with Intel/Mesa drivers (can be overridden by setting ForceEnableIntelShaderSupport=1)
 - reduce used varyings in SMF GLSL shader in the hope it will fix advmapshading on some lowend GPUs
 - render MiniMap to a texture and update it async from screen (new configtags: MiniMapRenderToTexture & MiniMapRefreshRate)
 - do not draw ground reflections in water if drawGround=false
 - 3DModel: do not set tex1 to 'default.png' (it breaks assimp's auto-texturing ability)
 - SMFFragProg: fix '#version must occur before any other statement' and eliminate dynamic branching

 - implement Lua-bindable map and model normal/depth/material buffers
     note: this is *FULLY* compatible with custom Lua UnitRendering
     shaders (even easier if some minor framework changes are made)
     so the vast majority of deferred rendering operations is now
     within Lua's abilities

     new configuration-keys to enable/disable G-buffer draw-passes:
       AllowDeferredMapRendering (default true)
       AllowDeferredModelRendering (default true)

    new LuaUnsyncedCtrl callouts to enable/disable G-buffer updates:
      Spring.SetDrawGroundDeferred(boolean) -> nil
      Spring.SetDrawModelsDeferred(boolean) -> nil

    new LuaUnitRendering Material keys:
      "standard_shader" (same as "shader")
      "deferred_shader" = {vertex = ..., ...}
      "deferred" (same as "deferred_shader")

      deferred fragment shaders must *ONLY* write to gl_FragData[i] where
      i = {0 = normals, 1 = diffuse, 2 = specular, 3 = emissive, 4 = misc}

    new Lua texture names:
      "$map_gb_nt" or "$map_gbuffer_normtex"
      "$map_gb_dt" or "$map_gbuffer_difftex"
      "$map_gb_st" or "$map_gbuffer_spectex"
      "$map_gb_et" or "$map_gbuffer_emittex" // for emissive materials (bloom would be the canonical use)
      "$map_gb_mt" or "$map_gbuffer_misctex" // for arbitrary shader data
      "$map_gb_zt" or "$map_gbuffer_zvaltex"

      "$mdl_gb_nt" or "$model_gbuffer_normtex"
      "$mdl_gb_dt" or "$model_gbuffer_difftex"
      "$mdl_gb_st" or "$model_gbuffer_spectex"
      "$mdl_gb_et" or "$model_gbuffer_emittex"
      "$mdl_gb_mt" or "$model_gbuffer_misctex"
      "$mdl_gb_zt" or "$model_gbuffer_zvaltex"


Buildprocess:
 ! updated gentoo overlay url to https://github.com/springlobby/overlay
 - switch to mingw64 for the windows build
 - remove some custom Find*.cmake files
 - fix #3645 Can't build if source directory has white spaces
 ! removed VS project files / fix compile with Visual Studio 2012 Express for Windows Desktop:
    use cmake -G "Visual Studio 11" to generate project files
    dropped support for Visual Studio 8, 9 & 10
    see https://springrts.com/wiki/Building_Spring_on_Windows
 ! compile Spring using c++11 standard
 - fix clang compile errors + some bugs detected by clang
 ! slightly refactored build system, now every target can be disabled:
     spring-dedicated, spring-headless, spring-legacy, spring-multithreaded
 - more unittests (extended FileSystem, timers, unitsync, SSE Matrix Math, ...)
 - fix some errors when running spring in-source (AI / Interfaces are still broken)
 ! remove unused libspringserver

Bugfixes:
 ! fix {Get,Set}UnitWeapon{Fire,HoldFire,TryTarget,TestTarget,TestRange,HaveFreeLineOfFire} WeaponID argument to use the same 1-starting indexes as rest of lua interface
 - fix #4092 (empty pieces Explode()'d with PF_FIRE flag leave behind small stationary fire FX)
 - fix #4079 (resurrecting could lead to multiple units created by one wreck)
 - fix #4078 (float-->int conversion overflow)
 - fix #4073 (fuel-level of unit is lowered upon completion)
 - fix #4070 (units can skip attack orders in their queue)
 - fix #4068 (the "wrong cursor for certain attack commands" part)
 - fix #4057 (double BeamLaser visualisation)
 - fix #4054 (homing missiles miss radar dots of flying units)
 - fix #4047 (ground decals don't fade away)
 - fix #4043 (constructors can build large units ontop of themselves & walk through 'gaps')
 - fix #4023 (allow 'key'=value options-table format in Spring.GiveOrderTo*)
 - fix #4019 (receiveTracks not working reliably)
 - fix #4011 (GetTeamStartPosition cannot determine whether start position was placed by player)
 - fix #4010 (disable /spectator before gamestart)
 - fix #4007 (large-radius air transports failing to load transportees)
 - fix #3980 (air transports set to 'Land' wander around while idling if loaded)
 - fix #3979 (unhelpful error message)
 - fix #3974 (out-of-fuel bombers set to 'Land' fly all over the map)
 - fix #3973 (aircraft taking off in wrong direction on attack orders)
 - fix #3961 (expect ArmorDef subtables in array-format, show warning if armordefs contains old-style subtable entries)
 - fix #3959 ("flying" ground-units colliding with aircraft looks unrealistic)
 - fix #3957 (Unit icons of underwater units are drawn at water level instead of actual depth)
 - fix #3951
     submissile was being checked in the base-class for all
     weapons despite being a TorpedoLauncher-only property
 - fix #3948 (broken voidwater shading)
 - fix #3941 (CBitmapMuzzleFlame doesn't render when dir is <0 -1 0>)
 - fix #3937 (transport unloading on top of non-blocking objects)
 - fix #3924 (add callout Spring.UpdateInfoTexture(number texMode) --> boolean)
 - fix #3890 (Unloaded units fly across the map)
 - fix #3873 (lag while loading model-less features)
 - fix #3862 (aircraft overshooting/flailing around repair pads, also #3834)
 - fix #3861 (BeamLaser does not hit if it starts within hitvolume)
 - fix #3855 (LosHandler bug that made provided full LOS on underwater units in radar coverage)
 - fix #3835 (try to avoid clash between Weapon::AutoTarget and MobileCAI::AutoGenerateTarget)
 - fix #3785 (Construction aircraft getting stuck)
 - fix #3783 (add FailedCommand sound to default sounds.lua)
 - fix #3765 (make Gaia the default feature team, not -1/0)
 - fix #3754 (high decal-strength unit tracks drawn twice due to alpha-wraparound)
 - fix #3752 (safeguard execution of SimFrame() against garbage keyframe messages)
 - fix #3743 (partially: make non-hovering aircraft start turning to goal during takeoff)
 - fix #3739 (apply impulse to aircraft)
 - fix #3737
     gadget:AllowStartPosition() now receives the raw
     unclamped start position as three extra arguments
 - fix #3736 (TextureAtlas crash)
 - fix #3720 (unit pushed through impassable part of factory)
 - fix #3718 (units moving in circles near obstacles)
 - fix #3715: make all info-textures individually queryable by Lua (gl.Texture)
     "$info" and "$extra" still map to the active info-texture as before
     "$info_losmap" or "$extra_losmap" map to the  L-view texture
     "$info_mtlmap" or "$extra_mtlmap" map to the F4-view texture
     "$info_hgtmap" or "$extra_hgtmap" map to the F1-view texture
     "$info_blkmap" or "$extra_blkmap" map to the F2-view texture

     textures contain no data until user switches to their respective modes
     non-active textures are not updated in the background, so will go stale

 - fix #3714 (minimap icons of enemy units visible after /spectator plus /specfullview 0)
 - fix #3697
     Spring.GetPositionLosState now returns a 4th argument which indicates
     if a position is actively being radar- or sonar-jammed by any allyteam
 - fix #3686 (free flying ground units follow terrain slope)
 - fix #3683 (minimap textures not freed on exit)
 - fix #3681 (make widgetHandler:LoadConfigData() more robust)
 - fix #3675 wrong loglevel in unit_script.lua
 - fix #3665
     AllowStartPosition now receives the ready-state of
     each player as an argument too, making its complete
     signature as of 95.0:

     AllowStartPosition(
       number clampedPos.x, number clampedPos.y, number clampedPos.z,
       number playerID,
       number readyState,
       number rawPickPos.x, number rawPickPos.y, number rawPickPos.z
     )

     where readyState can be one of:
       PLAYER_RDYSTATE_UPDATED = 0 -- player picked a position
       PLAYER_RDYSTATE_READIED = 1 -- player clicked ready
       PLAYER_RDYSTATE_FORCED  = 2 -- game was force-started (player did not click ready)
       PLAYER_RDYSTATE_FAILED  = 3

     ! the default 'failed to choose' start-position is now just (0,0,0), not (0,-500,0)

 - fix #3662 (secret)
 - fix #3660 (memory leak in Spring.GetVisibleFeatures)
 - fix #3655 (UnitDef::canMove misinterpreted by factory CAI code)
 - fix #3653 (clash between mutually push-resistant units moving to same spot)
 - fix #3643 (get PFS and CD to agree regarding factories)
 - fix #3641 (fix several issues with units using per-piece collision volumes)
 - fix #3640 (Groundplates don't disappear when out of LOS)
 - fix #3637 (desyncs due to not versioning cache-data, also #3692)
 - fix #3633 (non-3DO projectile models not being rendered fully)
 - fix #3623 (broken PPCV offsets for DAE models)
 - fix #3617 (ship transports can't load units)
 - fix #3614 (units stuck on narrow terrain passages)
 - fix #3606 (TorpedoLauncher force-attack aims at water surface)
 - fix #3598 ("vibrating" ground units due to gravity)
 - fix #3373 (crash when exiting before countdown finished)
 - fix #1368 (AllowBuildStep only called for building)

 - fix ground units not moving in FPS mode
 - fix (non-hovering) aircraft jittering at high altitude
 - fix submarines being considered "underwater" even when pos.y + height > 0
 - fix subtle bug in LegacyAtlasAlloc::Allocate exposed by Intel GMA
     atlas could grow LARGER than its maximum size in x-dimension due to TEXMARGIN not being considered
     3DO texture atlas has a maximum size of 2048 pixels but grew to 2050 pixels in at least one *A game
     on Intel hardware with maxTextureSize=2048 this caused driver memory corruption --> random crashes
 - fix units switching team-colors
 - fix debug-vectors for ground units being drawn even when not cheating or not spectating
 - fix LoadScreen exception being thrown just for failing to load a startpic
 - fix crash in Spring.GetVisibleUnits on bad teamID value
 - fix C stack overflow in Shard
 - fix logLevel of WatchDog stacktraces
 - fix decals were rendered twice
 - fix spike CEGs
 - fix units with PPCV's ignoring mouse-rays; run PPCV test before CV test
 - fix possible bug in MoveCtrl.SetMoveDef

Sound:
 - don't automaticly set "MaxSounds"
 - try to fix "[Sound] Error: CSoundSource::Play: Unknown Internal Error" on Mac

AI:
 - removed unused AI_UnpauseAfterInit config setting

UnitSync:
 - add DeleteSpringConfigKey(const char* name)



-- 94.1 ---------------------------------------------------------
 - bump path cache version


-- 94.0 ---------------------------------------------------------
Misc:
 - default LogFlush to true again
 - fix crash at start related to Optimus
 ! remove Tobis rapid client (its broken)
 - add multi engine type support
 - recycle unit and feature ID's less quickly again, a la 91.0 and prior
   although this was an unintentional change in 92.* / 93.*, it exposed
   many bugs in widgets and gadgets which INCORRECTLY assumed ID's were
   globally unique for all time --> check your code for more latent bugs

Rendering:
 - automatic runtime recompression of groundtextures to ETC1 (future MESA drivers should support ETC)

Bugfixes:
 - fix #3591 (UnitFromFactory(..., userOrders) always passes userOrders=false)
 - fix #3561 (units getting stuck on edges of impassable areas --> pathing is no longer FUBAR)
 - fix #3575 (QTPFS terrain deformation lagspikes)
 - fix #3580 (decreased unit/feature ID randomness)
 - fix #3557 (TorpedoLauncher weapon fires only when on land)
 - fix #3564 (sun-flare visible when obscured by terrain)
 - fix #3553 (sun-flare has harsh edge)
 - fix #3562 (units are reluctant to fire in crowded situations after 'fix #3488')
 - fix #3559 (avoidGround weapon tag is broken)
 - fix #3563 (units rub against building edges and slow down to a crawl) and #3592 related to it
 - fix #3567 (transported nanotowers periodically teleporting to ground)
 - fix #3520 (kamikaze units always have bad attack cursor when giving manual attack command)
 - fix #3531 (wrong textures assigned to assimp models)
 - fix #3545 (AddUnitImpulse() causes unit to move in random direction)
 - fix #3544 (units briefly invisible when transferred to another team)
 - fix #3490 (ships cannot be transported by aircraft)
 - fix #3596 (in debug-mode the firing-cone visualisation of weapons points up)
 - fix 'fix #3506 (wrong calculation of goffset for assimp model pieces)'
 - fix pseudo-static units (nanotowers, etc) no longer being transportable
 - fix #3569 (texturing for OBJ and ASS projectile models)
 - fix OBJ models being parsed by assimp
 - fix SEGV on exit
 - fix flashing team colors
 - fix some trees drawn after being destroyed

Lua:
 - add Spring.UnitWeapon{Fire,HoldFire}(number unitID, number weaponID) --> nil
 - add callouts Spring.GetUnitWeapon{TryTarget,TestTarget,TestRange,HaveFreeLineOfFire}(number attackerID, number weaponID, number attackeeID | [number targetPosX, number targetPosY, number targetPosZ]) --> boolean
 - add Spring.SetProjectileTarget(number projectileID, [number objectID, string objectType] | [number x, number y, number z]) --> boolean
 - add Spring.GetProjectileTarget(number projectileID) --> number targetID, string targetType
 - add Spring.SpawnProjectile(number weaponDefID, table projectileParams) --> number projectileID | nil
 - add MoveCtrl.SetMoveDef(number unitID, number moveDefID | string moveDefName) --> boolean
 - add projectileID argument to UnitPreDamaged
     OLD signature: unitID, unitDefID, unitTeam, damage, paralyzer [, weaponDefID               [, attackerID, attackerDefID, attackerTeam] ]
     NEW signature: unitID, unitDefID, unitTeam, damage, paralyzer [, weaponDefID, projectileID [, attackerID, attackerDefID, attackerTeam] ]



-- 93.2 ---------------------------------------------------------
 - fixed unitsync in linux static builds

-- 93.1 ---------------------------------------------------------
Bugfixes:
 - fixed treedrawer crash
 - fixed MT crashes
 - fixed X11 cursor offset
 - fixed smooth camera transitions
 - fixed clipped sun
 - fixed selection sounds
 - fixed attack cursor for kamikaze units
 - fixed wrong assimp texture


-- 93.0 ---------------------------------------------------------
Bugfixes:
 - fixed disappearing GUI with non-GLSL drivers & grass rendering (3dtrees=1)
 - fixed not working assimp textures
 - fixed /ally
 - fixed /chat[|ally|spec|all], so it doesn't misbehave when called from lua
 - fixed attack-ground orders placed on water
 - fix bug in footprint overlap detection reported by dnw
 - make dead/crashing/stunned units unshareable (may fix #3476)
 - fixed objects with cylindrical CVs would not take damage if hit in rear endcap
 - block Lua from creating non-uniformly scaled COLVOL_TYPE_SPHERE volumes
 - make sure pastetext and buffertext don't strip whitespaces from the attached message
 - allow whisper between spec <-> spec (player -> spec and spec -> player whispers are still forbidden)
 - fixed flying transport reservation not flushed properly with area commands (#3478)
 - fix #3481 (unit targets not flushed on cloak + jam)
 - fix #3488 (avoidFriendly check works improperly if firepoint is inside friendly unit)
 - fix bug in ray-ground intersection logic
 - make mutual push-resistant unit collisions more like 0.82.x (smoth's issue)
 - fix some cases of units getting perma-stuck (s.t. even spammed user orders cannot free them) on terrain, esp. #3423
 - fix #3506 (wrong calculation of goffset for assimp model pieces)
 - fix #3505 (ground-transported units cannot be killed)
 - fix #3465 (WeaponDef infolog error messages are unhelpful)
 - fix attack-ground orders placed on water
   GuiTraceRay now stops at water surface by default, not ocean floor
   add sixth argument 'ignoreWater' to LuaUnsyncedRead::TraceScreenRay


Misc:
 - support double-resolution yardmaps for buildings (these require four times as many characters, beware)
   the engine will interpret a yardmap string as such if its FIRST (and ONLY its first) character is 'h'

Pr-Downloader:
 - workaround CVE-2013-0249 (disable all protocols expect http/https)
 - reduce log messages
 - fix invalid timeout
 - fix ignored depends in http-downloads

Assimp:
 ! apply rotations & scalings
 - fixed per-piece colvols


-- 92.0 ---------------------------------------------------------
Major Changes:
 - Linux cross-distro binary builds
 - much faster Sim (~20% and ~50% with working OMP)
 - new cmdline arguments
 - better pathing
 - add experimental map generator (see https://springrts.com/wiki/Mapgen for details)
 - some new sim/weapon features

AI:
 - Shard update
 - AAI: refactor / fixes
 - AAI: add BAR config
 - AAI: update XTA config, to work with XTA > 9.71
 - fix bug in /aikill

pr-download:
 - new --download-engine
 - fixes / speedups
 - add c-api to shared lib & use it for pr-downloader

Unitsync:
 ! fix return in GetInfoMapSize (#2996)
 - no crashes in unitsync without init any more (#3120)
 ! ProcessUnits, GetUnitCount, GetMapCount, GetMapArchiveCount,
   GetInfoMap, GetPrimaryModInfoCount,GetPrimaryModArchive,
   GetSideCount, GetModOptionCount, GetCustomOptionCount,
   GetSkirmishAICount, GetInfoValueInteger, GetInfoValueFloat,
   GetOptionType, GetOptionNumberDef, GetOptionNumberStep,
   GetOptionStringMaxLen, GetOptionListCount and GetModValidMapCount
   returns now -1/-1.0f on error

Lua:
 ! make TeamHandler::IsActiveTeam check Team::isDead
 ! gl.UnitPieceMatrix & gl.UnitPieceMultMatrix do now the same and work from UnitSpace & aren't recursive anymore (don't depend on the parent-piece)
 ! remove LuaLobby
 - enable luasocket as default and always allow to listen (UDP & TCP)
 - new Spring.GetTerrainTypeData (already on wiki)
 - new Spring.GetUnitCurrentBuildPower(unitID) -> number 0..1
 - new Spring.SetUnitNanoPieces(unitID, {piece1, piece2, ...})
 - new Spring.GetUnitNanoPieces(unitID) -> table {piece1, piece2, ...}
 - replace Spring.Echo with Spring.Log in most places in cont/
 - LuaUnsyncedCtrl: make Spring.GetConfig* return non-nil (= 0) values when LuaModUICtrl=0 (3280)
 - Lua: make Spring.GetPlayerRoster really return a boolean for spectator as the wiki says
 - fix crash when calling Script.Kill() (3292)
 - fix Spring.GetUnitNearestAlly takes self into account (3293)
 - Spring.SetTerrainTypeData now only updates pathfinder when there is a real change (performance)
 - fix crash in LuaUnitDefs when trying to read deathExpWeaponDef (#3333 & #3325)
 - add Spring.GetReplayLength()
 - add Spring.GetConfigParams()
 - add Spring.GetUnitWeaponTryTarget(uid, wid, [number posx, number posy, number posz] | [number enemyid]) -> nil | boolean
 - fix error spam on malformed Lua-issued unload commands (#3378)
 - fix crash caused by comparing strings with numbers in base-content's weapondefs_post.lua
 - add mapHardness to the Game constants table (#3390); make Spring.GetGroundInfo now match its wiki documentation
 - make Create{Feature, Unit} take an optional (7th, 9th) {feature,unit}ID argument to spawn a feature/unit with a specific ID
 - make CreateUnit take an optional (10th) builderID argument
 ! deprecate LuaUnitDefs.extractSquare
 ! replace LuaFeatureDefs.deathFeature(string) by LuaFeatureDefs.deathFeatureID(number)
 - fix crash in Spring.GetVisibleFeatures (#3400)
 - fix Spring.GetFeatureDirection returning direction in (x,z)-plane only (#1599)
 ! couple the AllowWeapon* callins to SetWatchWeapon state
 - add optional 4th argument to Spring.SetUnitImpulse to control a unit's impulse decay-rate (now unhardcoded)
 ! Game.version now returns the same as `spring --sync-version`, e.g. "92.0" or "91.0.1-1283-gf3805a7"
 - new Game.buildFlags (unsynced only) to get additional engine buildflags, e.g. "OMP" or "MT-Sim DEBUG"
 - Better notification and protection from unbalanced OpenGL matrix stack after return from Lua rendering code


CollisionVolumes:
 ! drop support for ellipsoid-cylinders and ellipsoids
    cylinders with round(!) baseplates are still supported!
    simplify how damage from an explosion is calculated, fewer magic numbers, etc
    no more distance approximations means no more invincible units (or features)
    and no more general "weird" cases like 3103
    THIS WILL CAUSE BALANCE CHANGES, BE PREPARED
 ! get rid of TYPE_FOOTPRINT, it was an alias for TYPE_SPHERE in the continuous case which is now default and the
   original intent (a shape defined by the CSG intersection of sphere and footprint) would have been tricky to get
   right
    instead support a {Unit,Feature}Def key "useFootPrintCollisionVolume" which
    makes a collision volume a box with dimensions equal to the object's footprint
    (this overrides any custom scaling and/or offsets)
 ! let projectiles explode _on_ collision volumes and not in a interpolated pos in front of it
 - rework projectile-vs-volume special cases so they can be distinguished better for the above
 ! rewrite TraceRay::{TestConeHelper, TestTrajectoryConeHelper} for #3399
      these now no longer use any bounding-radius approximations to
      figure out if an object will potentially be hit, but calculate
      the exact colvol surface distance taking spread into account

Pathing:
 - faster updates
 - legacy: use omp in ::Update to multithread a function that eats 40% of the time spent in ::Update
   - this gives a _massive_ boost with like >30% more FPS
   - it needs low latency omp threads to work, those are currently broken in gomp, the bug will be fixed with the next release of gcc
 - QTPFS: a lot of fixes & optimizations, fixed dev-build desync (#3339), made cache reads/writes atomic, read constants from MapInfo
 - give pathfinder debug-data drawing its own shortcut (alt+p)
 - rewrite collision handling between units and static objects (again)
    instead of using impulse to push units away, do SCII-style strafing
    results: www.youtube.com/watch?v=4rycY4JfLGs
 ! put on upper limit on directional slope tolerance for "downhill" slopes
    before, units could move across ANY downhill slope if they ended up there
    and directional checking was enabled; now the downhill slope-tolerance is
    limited to twice the uphill tolerance
 ! set avoidMobilesOnPath to true by default again
       pro: groups moving without a ctrl-order clump much less
    contra: groups moving with a ctrl-order are less organized
 - fix units moving orthogonally across too-steep faces (and getting stuck afterwards)
 - fix humping triggered when unit crushes feature and feature spawns a non-crushable
   replacement (if unit's next waypoint happens to be inside replacement's footprint)
 - change precondition for crushing units from 'collider must be moving' to 'collider impulse must exceed collidee impulse'
 - units that are mutually forbidden from pushing each other will no longer get stuck blocking the other party
 - units moving toward the same spot will no longer clump up into a jiggly ball (#3355 & #3381)
 - units with low delta-v no longer receive bogus move orders after being told to stop (#3358)
 - actively push units away from speedmod=0 squares when possible

UnitScripts:
 ! LUS/COB: deprecate QueryNanoPiece() makes SimCode ~10% faster use the new Spring.SetUnitNanoPieces instead
    Note, once set the engine won't call `QueryNanoPiece` anymore and instead randomly toggles between the set nanopieces,
    saving a lot time-consuming COB/LUS calls.
 ! LUS/COB: cache QueryNanoPiece() results
    Note, this stops QueryNanoPiece() calls after 31 times no matter what!
    This breaks ZK's LupsNanoSpray, fixed version can be found here http://gw.gd/Zaae.

Models/Assimp:
 - support a 2nd texcoord
 - auto-calc midPos
 - read texture filepaths from modelfile if available
 - extended auto-finding of textures

Weapons/WeaponDefs:
 ! remove of manualBombSettings (backward-compatibility code in weapondefs_post.lua)
 ! fix: half craterAreaOfEffect the same way as it is done with damageAreaOfEffect
 ! removed color1 (hue) & color2 (sat). Use rgbColor instead!
 ! removed isShield. Use weaponType="Shield" instead!
 - new 'interceptSolo', if true (=default) don't allow any other interceptors to target the same projectile
 - allow any weapons to be interceptors/targetables (not that all combinations work/make sense)
 ! stop subs/AA-fighters trying to chase hovers and tanks (check all equipped weapons if they can target the unit, before _auto_ chasing enemies in FireAtWill)
 ! all weapons will now obey avoidFriendly, avoidNeutral, avoidFeature + avoidGround
 ! add new avoidGround weapondef tag (default true)

FeatureDefs:
 ! remove "nodrawundergray" now that there is a proper "floating" tag

GameServer:
 - a new GameID tag to script.txt
 ! always account local players (even when host is a spectator!)
 ! don't lower-limit gameSpeed to `userSpeedFactor * 0.5f` when userSpeedFactor is greater than 2
 - make game ways more responsive when running at high speeds

Misc:
 - add /ReloadShaders
 - less jerky camera transitions (thx cleanrock)
 - make camera a bit smoother by adding some micro-transitions
 - pressing F5 no longer hides the minimap in dualscreen mode (#3095)
 - SMF/MapInfo: new tag voidGround
 - fix 'only FreeCamera allows to set FOV ingame' (3291)
 - do not spam unit self-destruct messages when spectating
 - new configtag "StacktraceOnGLErrors": Create a stacktrace when an OpenGL error occurs (only available in DEBUG builds)
 - fix performance leak in CSolidObject::Block()
 - make UnitScript::{ScriptToModel, ModelToScript} O(1) instead of linear
   (TODO: UnitScript::HaveListeners is another new O(n) source)
 ! remove OSC
 - add new `cursorattackbad` mousecursor, used for static defense when giving a CMD_ATTACK
 - get rid of the 'extractSquare' non-feature for extractor buildings
 - when a team dies, redistribute unit-limits over the remaining teams in that team's allyteam (also means dead teams can no longer produce any units)
 - record demos in-memory to make speccheating 1% harder
 - make hovercraft with non-zero waterline transition into/out of water more smoothly
 - make unit movement more physically-based:
     add modrule 'allowGroundUnitGravity'; allows fast units to catch air
     add modrule 'allowHoverUnitStrafing'; allows hovercraft to slide in turns
     ground units cannot change speed or direction in mid-air
 - in god-mode, units can now be selected and commanded by any player even when not spectating (#3412)
 - fix multiple build-started sounds being played when ordering single builder to construct something
 ! UnitDef::can{Restore, Repair, Reclaim, Capture, Resurrect} now default to true only if the unit is
   a builder and has the corresponding {Terraform, Repair, Reclaim, Capture, Resurrect}Speed property
   set to a non-zero value

Rendering:
 - speedup minimap icon rendering
 - fix a few OpenGL errors reported by MESA drivers
 - fix SimpleParticleSystem directional particles disappearing (#1665)
 - ROAM: resize pool when running out of nodes fixes rendering on maps like Knockout
 - disable occlusion query in BumpWater it doesn't work and just makes it slower
 - move `lastFrameTime` calculation from the end of a drawframe to the beginning this way vsync locktimes are counted to the previous frame time
 ! removal of DepthBufferBits & StencilBufferBits
 - BumpWater renders now with shadowmap & infotex
 - clamp map ShadowDensity 0..1 (fixes shadow distortions on maps like Iamma)
 - use VBOs for S3O and OBJ model piece geometry
 - fix grass shadow rendering (no self-shadowing yet)
 ! changed `usable` range of GrassDetail configtag, so you can set it now >10 to increase viewrange w/o getting Tribble plushies

Sim Bugfixes:
 ! stop buildframe decaying on reclaiming
 - fix unload commands close to map edges are ignored (3175)
 - fix nukes (3269)
 - fix some issues with bombers (3253)
 - fix MANUALFIRE hangs despite no target lock
 - fix gunship jumping on takeoff (3526)
 - make sure unsupported build orders are never given to new factory buildees (3257)
 - fix aircraft failing to land properly on repair pads (3260)
 - fix gunships jittering when stunned (3262)
 - fix builders 'ignoring' wait-orders when reclaiming
 ! fix units failing ground-attack orders when their "main" weapon != weapons[0] (3276)
    logic change: MobileCAI::ExecuteAttack now cycles through all weapons until
    it finds one which can execute the order, and no longer depends on weapon[0]
    being the "main" weapon
 - fix units gaining negative experience when shooting at dead targets
 - fix old logic error in obstacle avoidance handling (IMMOBILE objects were being ignored --> no wonder the "infinite bouncing bug" was so pronounced)
 - fix 'Crashing aircraft can be reclaimed' (3288)
 - fix 'Units get stuck in sea labs on build completion' (3290)
 - fix 'Paralyzed landed aircraft start moving forward slowly' (3287)
 - fix bug reported by jamerlan (https://springrts.com/phpbb/viewtopic.php?p=529204#p529204)
 - make HoverAirMoveType aircraft able to crash (3289)
 - fix 'Move/Turn (piece) fails with negative speed' (3300)
 - fix "Total velocity loss during a prolonged unit-to-unit [skidding] collision" (3302)
 - fix 'Units with height advantage are unable to force fire with that range' (3303)
 - fix air transports have trouble loading multiple units if units are large (3307)
 - fix partly reclaiming factory allows unit teleportation/remote destruction (3308)
 - fix 'SetFeaturePosition snapToGround get reset when there is terraform nearby' (3243)
 ! disable collision checking between transporter & transportee
 - fix being-built units having order queues overwritten upon completion (#3342)
 - fix FPE's in {Large}BeamLaserProjectile (#3413 & #3414)
 - fix impulse not being applied to features (unit wrecks)
 - allow underwater units to build stuff on the waterplane

Bugfixes:
 - fix network connection is not properly closed when an error occurs in pregame (3166)
 - extend desync message (send in debugmode for specs too and send correct & got checksum)
 - fix "Transport endpoint is not connected"
 - fix secret exploit
 - fix secret exploit #2
 - fix memory leaks, particularly when the game is minimized
 - fix several crashes in multithreaded exe

Cmdline Arguments:
 - new --game (-g) & --map (-m)
   - if both parameters are set, this starts spring a with minimal setup and it sets the modoption minimalsetup = 1
   - supports fuzzy search e.g. `spring -g ba -m Delta` or `spring -g zk -m "Delta X"`
 - renamed shortarg -m (--minimised) to -b (~background)
 - new `spring --list-def-tags`, will in future return all Unit-, Weapon-, FeatureDefs in a `--list-config-vars` manner (not finished yet)
 - new benchmark mode (`--benchmark %time_min --benchmarkstart %starttime_min`) writes a benchmark.data parsable by gnuplot

OS:
 - set affinity of omp threads
 - search script.txt & demofiles in $PWD
 - detect Valgrind and disable Watchdog & syncing (it won't let us change the FPU state) if it is running
 - don't install crash handler when core dumps are enabled

Buildprocess:
 - boost 1.50 compatibility
 - detect ld.gold and compress debugsymbols
 - update 7z to v9.22
 - use tcmalloc when found (new USE_TCMALLOC use-flag)
 - add target headercheck

Windows:
 - OpenMP build
 - update to boost 1.50
 - slightly improve speed of zip / sdz archives (#3338)
 - Nvidia Optimus support
 - removed springsettings.exe as its directly included in springlobby

Linux:
 - Linux's ctrl+c: `hardkill` after 10sec (and 5 seconds softkill)
 - workaorund issue in FOSS ati drivers with NPOT cursors


-- 91.0 ---------------------------------------------------------
Bugfixes:
 - fix Linux sync errors
 - fix QTPFS deadlocks


-- 90.0 ---------------------------------------------------------
Bugfixes:
 - fix endless loop in Shard in mingw32 builds
 - fix builders sometimes don't notice when a building was finished by another unit
 - fix SkyBox corruption
 - fix QTPFS deadlock at start
 - partially revert the "lock-on targeting" behavior:
    If a user-selected target moves out of range, the lock is
    now broken as it used to be and automatic targeting is not
    blocked anymore (though this can take some SlowUpdate's).
    For ground-attack orders it is still in place, since the
    behavior seems to be preferred (so a unit that is told to
    attack a position and then to move away will keep firing
    even when other targets are available)
 - really fix "endgame stats only show APM for self"
 - really fix "Size of unidentified radar blips can be determined with mouseover"
 - fix ship wreckage drag
 - fix gunships don't obey land/fly state
 - fix 'Bombers with fight command do not fire' (3190)
 - fix 'Emit-sfxed weapons point at {0, 0, 0}' (3205)
 - fix an incorrect watchdog trigger before gamestart
 - fix 'Aiming animations ignore maxAngleDif [actually tolerance]' (3180)
 - fix 'Grass is not animated in LOS view' & 'LOS view does not render trees in the same way' (3207 & 3203)
 - fix `halo` in BumpWater with EndlessOcean & OwnRefractionRenderPass
 - fix 'Bombers with area attack dont work ' (3195)
 - fix 'If air constructor lands it often fails to do next construction command' (3198)
 - make fight commands work with noAutoTarget weapons (3190 #2)
 - fix 'Constructor stops before it enters build range' (3210)
 - fix bugged/all-white decals when shadows=0
 - fix units being able to move down steep cliffs (directional slope-tolerance needs work)
 - fix dangling pointer/memory corruption in QuadField (3211)
 - fix 'Reclaiming units under construction results in no resources being returned' (3216)
 - fix some OpenGL usage errors found by [teh]decay
 - fix 'Gunships dont always aquire targets despite fireatwill+roam+fly' (3221)
 - fix 'TargetBorder=1 only works when a unit has a specific attack command' (2971)
 - fix CFeature::ForcedMove (3226)
 - fix Spring crashes when sending large messages (3228)
 - fix 'Armed constructors attack neutral units on Fight order'
 - restore old shield visibility behaviour (3242)
 - fix 'Units with cannons remain out of range when you force fire onto high ground' (3241)
 - disable unit pushing bidirectionally when one of the parties is non-blocking

Sim:
 - make target locking optional via meta-key

GameServer:
 - support start-scripts of arbitrary size (still not advised to use scripts bigger than 256kB, and we won't optimize anything related to such huge scripts)

UnitDefs:
 - make cloakCostMoving default to cloakCost

WeaponDefs:
 - change default weapon "mainDir" to "0,0,1" (before it was "1,0,0")
 - always enable continuous hit-testing (it showed discountinuous one is used <<1%, so it's not worth to keep it)

FeatureDefs:
 - add explicit `floating` featureDef tag (before it was implicit via nodrawundergray and failing a lot)

Lua:
 - add Spring.SetUnitDirection(unitid, x,y,z)
 - add `ignoreLOS` tag to Spring.UpdateMapLight
 - LuaRules: add DrawProjectile to complete the Draw* quartet

ModInfo:
 - add `allowAircraftToHitGround` tag (3199)

Rendering:
 - runtime create missing DDS mipmaps when supported by the hardware

Windows:
 - call SDL_WarpMouse every frame again (fixes `ghost mouse` in middle click scroll)
 - explicit pipe --large-address-aware through -Wl (fixes compiling with tdm-gcc)


-- 89.0 ---------------------------------------------------------
Major Changes:
 - LuaSocket
 - MessageBox for unsupported GPUs (+drivers)
 - fixed ATi PointSize bug
 - LOS et al. are rendered now through the GLSL terrain shader (-> shadows in LOS-view)

Changes:
 - added Shard to the windows installer
 - added pr-downloader as submodule (only compiled if libcurldev is available)
 - limit infolog.txt buffer to 8kB
 - open a MessageBox on systems with unsupported GPUs (+drivers) on engine start (suppressible with a config-tag)
 ! remove selectkeys.txt support (use uikeys.txt instead)
 ! remove TASServer.jar (outdated, use https://springrts.com/wiki/Spring_on_a_LAN )
 ! send gameID and SDF filename with SERVER_STARTPLAYING to autohost
 ! remove deprecated LogSubsystems config var
 - do not send GameOver from a client that timed out
 - add LogFlush config var for instant writes (disabled as default)
 - add UI config-variables AutoAddBuiltUnitsToFactoryGroup (def: false) and AutoAddBuiltUnitsToSelectedGroup (def: false)
   if the first variable is true, new units auto-inherit their group number from the factory that built them
   if the first AND second are true, new units are auto-selected if their factory group is currently selected
 - weapondefs.cylinderTargetting spelling fixed, the old one is deprecated
 - exit with !=0 if spring can't connect to server
 - decrease loglevel for "Load S3O texture now" & luasocket
 - change content-exception (for a missing water texture) in BasicWater to a warning message
 - dedicated server no longer consumes 100% CPU while waiting for gameID
 - headless builds use less cpu-time (nominally 50% instead of 100%)

Bugfixes:
 - fix  some orders are discarded when issuing commands to landed planes
 - fix  unfinished units with 100% hp can't be finished
 - fix 'crash when getting LOS of a feature without 3d object and drawType!=-1' (3032)
 - fix "changing unit speed does not work anymore" (2877/3016)
   (scripts can now arbitrarily override the UnitDef values, which are only used for initialization)
 - fix 'LightningCannon can fire into water' (3057)
 - fix BeamLasers and LightningCannons not ignoring stunned shields
 - fix GameSetupDrawer player-state string (3064)
 - fix 'Con/com gets weird move order after stop command is given' (3069)
   (was intended to keep factories clear, any side-effects are up to players to deal with)
 - fix stunned=true crashing=true airplanes falling into the void (3078)
 - fix zombie coverage from sensor-units (if activated while in a transport, exploit)
 - fix crash in unit_script.lua
 - fix 'Units stuck in factory' QTPFS bug (3055)
 - fix units moving (being pushed) through factory walls
 - fix terrain water reflections
 - fix game does not end properly for a player that is being kicked
 - fix problem to build near map edges
 - fix ping display after mid-game (re-)join + try to reduce lag after mid-game join
 - fix missing stack trace if out-of-memory occurs
 - fix missing stack trace on abnormal termination (sigabrt)
 - fix resurrecting an individual wreck results in the resurrector not healing it
 - fix /godmode and /{luarules,luagaia} {reload,disable} not working in demos (2701)
 - fix targetting bug (weapons sometimes failing to fire at badTargetCategory units) as a result of AllowWeaponTarget misuse
 - fix kamikaze units not self-d'ing when given an attack order while on hold-fire (2405)
 - fix 3105 (PlayerChanged callin not available in unsynced gadgets)
 - fix 2947 (size of unidentified radar blips can be determined with mouseover)
 - fix 1843 (Spring.GetUnitHealth returned nothing for buildProgress on in-LOS enemy units with "hideDamage=1")
 - fix 3122 (failure to fire at badTargetCategory)
 - fix crash when give all units to uncontrolled team
 - fix fighters that have a target may refuse to obey orders
 - fix crash in GetPlayerTeam (AI)
 - fix sync warning when resizing the main window
 - fix ctrl/alt/shift keys stuck after alt tab
 - make COB's set(MAX_SPEED) permanent again like its Lua counterpart, rather than
   letting it apply only temporarily (for the duration of the current move command
   if any); use negative speed values if you want the change to be non-permanent

Simulation:
 - YardMap changes:
  - more verbose yardmap parsing
  - ignore any whitespaces in yardmap strings (esp. newlines)
  - new "i" yardmap code (inverse of "c")
 ! remove TA-ism in buildrange code:
  ! make buildrange not immobile dependent
  ! changed terraform range check a little
  ! make terrain restore range check consistent with new terraform one
  ! don't add target's radius to the builder's builddistance, only do so if the target is bigger than the builddistance (mostly only true for terraform)
    -> from now on the to be built unit's centerpos has to be in buildrange not its border!
 ! remove obsolete default dependence of cloakCostMoving on cloakCost
 ! remove modelCenterOffset tag (can now be dynamically set with Lua)
 - improved behaviour of builder masses
 - make StartBox clamping of StartPositions synced
 - don't reclaim in-the-way features when the buildee is going to morph into a feature of the same type
   (fixes the ancient bug where ordering a row of features with N > 1 builders causes each to be reclaimed and then immediately rebuilt)
 - do not apply impulse to units being transported
 - make falling wreckage (from aircraft) not lose all its forward speed
 - make ground units consume waypoints less aggressively
 - remove special treatment for collisions between mutually-pushResistant objects for 3031
 - add 'allowUnitCollisionOverlap' (def=true) and 'useClassicGroundMoveType' (def=false) ModInfo keys
   the former allows unit movement like www.youtube.com/watch?v=mRtePUdVk2o at the cost of more clumping (learn to use ctrl+lmb formation orders)
   the latter is a ticket back to unit movement circa 2009: no reversing, no turninplace=false, no smooth collision handling, no nothing (figure it out)
 - add mod-rule 'targetableTransportedUnits' (default false)
 - introduce an independent Lua-controllable aim-position (defaults to mid-position) for units and features, used by weapons as their aiming/target point
 - make ground units less keen on repairing fast units such as patrolling aircraft
 - fix distinction between user-selected and internal CommandAI targets

Pathing:
 - QTPFS: less loadscreen spam, make F2 functional, enable corner-connected node topology, use staggered layer-updates, speedups and tweaks
 - QTPFS: increase MAX_TEAM_SEARCHES, decrease LAYERS_PER_UPDATE (more units can request paths per frame, units get paths back more quickly)
 - QTPFS: fix assertion failure, make execution of path requests more asynchronous

Lua:
 ! some config values are now write protected (Spring.SetConfig*)
 - added luasocket support for widgets, see https://springrts.com/wiki/LuaSocket
 - fixed params of Spring.MarkerAddPoint & Spring.MarkerAddLine
 - call AllowWeaponTarget at the end of the queue, so lua only gets those units which are _not_ filtered by the engine
 ! LuaSyncedRead: better hide enemy radarblobs unit-info
 ! MoveCtrl: remove SetGroundMoveTypeData(unitID, "wantedSpeed", v) and SetGroundMoveTypeData(unitID, "maxWantedSpeed", v)
   (the preferred way for gadgets to change a unit's speed is by calling SetGroundMoveTypeData(unitID, "maxSpeed", v))
 ! replace Game.gameID by synced callin GameID(string gameID)
 - fix TraceScreenRay never returning "sky" when includeSky=true
 - fix TraceScreenRay coordinate offset when onlyCoords=true
 - fix typo in Spring.GetUnitVelocity
 - add extra parameter 'defPriority' to AllowWeaponTarget (what the engine thinks the target priority should be)
 - add bool FeatureDefs[xyz].autoreclaim
 - add new gl.Texture("$minimap")
 - add new gl.Texture("$info")
 ! remove gl.SelectBuffer and co.
 - new Spring.LoadCmdColorsConfig(configStr) & Spring.LoadCtrlPanelConfig(configStr)
 - add new 3 param 'pairwise' to Spring.GiveOrderArrayToUnitArray(), used to send multiple units a single individual command
 - fix crash due to UpdateCallIn removing the current event client from list being iterated
 - add missing team/player callins to (unsyced) GadgetHandler
 - add new synced callouts Set{Unit,Feature}RadiusAndHeight(number id, number radius, number height) --> boolean
 - add new synced callouts Set{Unit,Feature}MidAndAimPos(number id, number mpx, number mpy, number mpz, number apx, number apy, number apz) --> boolean
 - add optional 2nd (boolean midPos) and 3rd (boolean aimPos) arguments to Spring.Get{Unit,Feature}Position to go with the above four callouts
 ! change Spring.GetUnitPosition to return a unit's base-position by default, like .GetFeaturePosition does for features
  (this is usually a point on the model closer to the ground than its mid-position, so may affect some Lua drawing code)
 - fix keys hang after LuaUI tweakmode
 - [MT] disallow other Lua environments to invoke LuaUI if LuaThreadingModel = 2, to prevent deadlock
 - [MT] fix desync with LuaThreadingModel > 2
 - [MT] fix teams sometimes wrong in UnitGiven() and UnitTaken()

Rendering:
 - fix DynWater ship wakes, BumpWater shorewaves
 - fixed ATi PointSize bug
 - update assimp to svn rev 1231
 - fixed assimp lua metafiles
 - warn about null normals in models
 - add visualization of default object radii (used for AOE calculations, etc) to alt+v
 - SMF: render the info-texture through GLSL (noob translation -> shadows in LOS-view)
 - improved VSync under Linux (with support for AdaptiveVSync)
 - added FeatureFadeDistance & FeatureDrawDistance config tags
 - more failsafe shadow FBO creation
 - fixed vibrating planes (again)
 - fix spring_multithreaded hangs

UI:
 - display average draw & sim frame time in debugview
 - draw buildRange for mobile selected units too & always render them on shift hover (also for shield range)

Sound:
 ! all items in sounds.lua are now converted to lowercase
 - allow to create a new "default" item in sounds.lua
 - WeaponDef: support 'soundHitWet{Volume}' keys for in-water explosion sounds
   (the 'soundHit' key is now deprecated in favor of 'soundHitDry')

Windows:
 - set IMAGE_FILE_LARGE_ADDRESS_AWARE (increased >2GB memory limit)

Linux:
 ! strip CXX_FLAGS & C_FLAGS in build process to prevent sync incompabilities (can be turned off with a new CUSTOM_CFLAGS cmake flag)
 - on multicore systems set scheduler to SCHED_BATCH (semi-solves the core hoping issue)
 - call SDL_WarpMouse only when needed (fixes massive FPS-drop in middle-click-scrolling)
 - use a non-locking vsync mechanism & add support for nvidia's `adaptive vsync`
 - explicit disable all CPU extensions except SSE1
 - use mtune=generic on 64bit systems

OSX:
 - fix stack corruption in sound code


-- 88.0 ---------------------------------------------------------
Changes:
 ! showing collision volumes has now its own command (`/debugcolvol` & `alt+v`)
 ! use footprint (not model) radii for obstacle avoidance
 - improve reconnecting sim/draw balance
 - disable line/point smoothing in safemode
 - time profiler updates now even when paused
 ! MoveInfo read "avoidMobilesOnPath" from correct table and disable it by default (before it was default enabled)

Unitsync:
 ! allow to list files with unsolveable depends
 - warn about usage of deprecated functions in unitsync

Lua:
 - added new Spring.TestMoveOrder(unitDefID, worldx, worldy, worldz) -> boolean
 - added new Spring.Log()
  - same as Spring.Echo, but passes metadata to the logsystem
  ! to be able to use LOG.XYZ you need to update your system.lua
  - Spring.Log(string logsection, int loglevel, ...)     (with loglevel either: LOG.DEBUG, LOG.INFO, LOG.WARNING, LOG.ERROR, LOG.FATAL)
  - Spring.Log(string logsection, string loglevel, ...)  (with either: "debug", "info", "warning", "error", "fatal" [lower-/uppercase doesn't matter])
 - fixed WeaponDefs[123].pairs()
 - added myGravity tag to WeaponDefs[] table (thx DeadnightWarrior)
 ! distinguish water-damage in Unit{Pre}Damaged
  - water damage has index -5
  ! kill damage was -5 before and is now -6

Bugfixes:
 - fixed multiple crashes
 - fixed SPRING_ISOLATED=1
 - fixed gcc i686 march flag
 - fixed an aircraft refueling bug
 - fixed multiple pathing bugs/issues
 - fixed crash at startup when DynamicSun=1
 - fixed 'Nanoframe targeting and water' (3017)
 - fixed desync _warning_ between 32- & 64-bit systems
 - fixed FarTextures with GPU/drivers that don't support FBOs
 - fixed spring-mt & spring-safemode links in window's startmenu
 - fixed incorrect drawMidPos (e.g. used for command line drawing)

Installer:
 ! add vcredist_x86.exe to the installer / remove MSVCR71.dll from mingwlibs
 - fixed safemode shortcuts


-- 87.0 ---------------------------------------------------------
Bugfixes:
 ! restore pre86.0 maxAngleDif arcs
 ! remove the following Lua consts: wdef[id].areaOfEffect, wdef[id].maxVelocity &  wdef[id].onlyTargetCategories
 - fix "LuaUI didn't got unprocessed /xyz commands" (mantis 2982)
 - fix shield rendering
 - support for zlib 1.2.6 (thx sirmaverick)
 - fix crash on start when invalid ai is in script.txt
 - fix multiple pathing & collision issues
 - some Maven (Java) updates
 ! removed ArchiveMover
 - fix compile for "make tests" on win32


-- 86.0 ---------------------------------------------------------
Changes:
 - new commandline argument "--safemode": It turns off all features that are known to cause problems on some system.
 ! ignore features with `blocking=false` in all RayTracing/Aiming functions (other code still checks them!!!)
 - enable ROAM in spring-mt
 - IsolationMode: scan ENV{SPRING_DATADIR} & config's SpringData as readonly datadirs
 - using now OS functions to expand special paths in spring's include dirs (config's SpringData, ENV{SPRING_DATADIR}, ...)
  ! Windows: now uses windows syntax ("$HOME/foo/bar" is now "%HOME%/foo/bar") (see msdn's ExpandEnvironmentStrings documentation)
  - Linux: now supports full bash path syntax ("~/", "${HOME}/.spring/", "/foo/../bar/", etc.) (see manpage of wordexp)
 - remove "Start SpringSettings" and "Start the Lobby" from the test/develop menu
 ! remove support for selectionkeys.txt
 - add internal_pthread_backtrace for freebsd
 - update mingwlibs (fixes rotated textures)

Simulation:
 - make globalLOS a per-allyteam variable
   /globallos <n> --> toggle for allyteam <n>, no argument --> toggle for all

Pathing:
 - QTPFS:
     fix several minor issues and corner cases
     support partial searches, allow search to start from blocked nodes
     tweak heuristic so it overestimates less on non-flat terrain
     do not let units move before path-request is processed
 - UnitDef: add turnInPlaceAngleLimit tag
     for a unit with turnInPlace=true, defines the
     maximum angle of a turn above which it starts
     to brake (defaults to 0.0, values in degrees)
 - MoveDef:
     unhardcode default pathfinder cost-adjustment and
     speed-multipliers for squares blocked by *mobile*
     units:
       avoidMobilesOnPath = boolean,
       speedModMults = {
         mobileBusyMult = number,
         mobileIdleMult = number,
         mobileMoveMult = number,
       }
     unhardcode the DepthMod equation:
       depthModParams = {
         minHeight      = number,
         maxHeight      = number,
         maxScale       = number,
         quadraticCoeff = number,
         linearCoeff    = number, -- deprecates "depthMod"
         constantCoeff  = number,
       }
       new formula is given by
         if h < depthModParams.minHeight: 1.0
         if h > depthModParams.maxHeight: 0.0
         else:
           depthScale = MAX(0.01, MIN(depthModParams.maxScale, (a * h * h) + (b * h) + c))
           depthMod = 1 / depthScale
       where
         h = unit's absolute height below water surface
         a = depthModParams.quadraticCoeff
         b = depthModParams.linearCoeff
         c = depthModParams.constantCoeff

unitsync:
 - reload IsolatedMode & Dir via the EnvVar on Init() calls
 - warn about invalid version numbers
 - add python bindings for unitsync

MacOSX:
 - fix signal handling
 - use native DialogBoxes

Rendering:
 - cleanup and extend SSMF shader, now includes a parallax-mapping stage

Lua:
 - add LuaRules callin `DrawShield(number unitID, number weaponID) --> boolean`
   (true skips Spring's own drawing of shield <weaponID> owned by unit <unitID>)
 - make LuaUnsyncedCtrl::SendSkirmishAIMessage return a table, not N loose strings
   (but note there is nothing in this table due to "limitations" of the AI interface)
 - add weaponDefID parameter to ProjectileCreated
 - add facing parameter to AllowUnitCreation
 - remove most range-checks in default gadget-handler for registering commands (2930+2952)
 - distinguish damage-types for Unit{Pre}Damaged when weaponDefID < 0 (2966)
     weaponDefID -1 --> debris collision
     weaponDefID -2 --> ground collision
     weaponDefID -3 --> object collision
     weaponDefID -4 --> fire damage
     weaponDefID -5 --> kill damage

Bugfixes:
 - fixed Intel GPU detection under Windows
 - fixed handling of duplicated used hotkeys (i.e. unit groups & specteam switching)
 - fixed minor issues with ground collision RayTracing
 - fixed compilation with boost >=1.48
 - fixed Spring.Restart
 - open logfiles on win32 with commit flag set
 ! don't allow spring to start when a depend file is missing

 - "Rapid unit ejection from factory" (2864)
 - "Units walk in circles on their way to a far awar move goal" (2866)
 - "Excessive movement bouncing off buildings and wreckages" (2865)
 - "armpw stuck in air while pathing around solars" (2854)
 - "Enemied units can get stuck in each other with movectrl" (2832)
 - "A factory set to wait continues the queue" (2868)
 - "Change in Factory Behaviour wrt AllowUnitCreation" (2873)
 - "Building with Meta-Key pressed does not work" (2764)
 - "'Move at slowest speed of group' move order (ctrl+alt) semi-permanently changes unit maxvelocity." (2880)
 - BeamLasers could hit but not damage units using per-piece colvols
 - heap corruption in UnitDrawer::ShowUnitBuildSquare (2903)
 - heap corruption in TransportCAI::UnloadDrop (2911)
 - mismatched feature colvol matrices
 - MoveCtrl.SetRelativeVelocity
 - bug in TestTrajectoryCone for ballistic weapons
 - transported units being unhittable (2875, 2934)
 - SetUnitCrashing inconsistency, caused "Aircraft crashing while landed results in irregular behavior" (2924)
 - obscure targetting bug, caused "Gunship jams when on hold fire" (2406)
 - deprecate / remove the 'toAirWeapon' WeaponDef tag
   (use "onlyTargetCategory = VTOL" for the same effect)
 - 'airmesh is 0 at x >= width or z >= height' (2938)
 - GuiHandler crash when unit has no valid selfDExplosion (2852)
 - <canSubmerge=false, floater=true> aircraft landing on sea floor (2856)
 - 'waterweapon=false BeamLaser can fire into water' (2857)
 - the units-humping-obstacles syndrome (forward and reverse)
 - silly aircraft refueling bugs
 - 'Warning message on SetGroundMoveTypeData(unitID, "maxSpeed", 0)' (and some related possible div0's)
 - weird inability of weapons with a non-default onlyTargetCategory to attack the ground
 - 'Unit LOD billboards are too dark' (2948)
 - rare antinuke bug (2956)
 - typo in setting of default turnInPlaceSpeedLimit
 - "All terrain units move commands are removed when climbing cliffs" (2958)
 - 'Landed gunships do not follow height reduction' (2823)


-- 85.0 ---------------------------------------------------------
Major Changes:
 - ROAM \o/
 - QTPFS (disabled by default)

CommandLine:
 - updated man-pages
 - added new argument `--sync-version` (i.e. prints "85" for a 85.0 build or "84.0.1-567-g69ef7a3 develop" for a dev build)
 - allow to build proper release builds without being on branch master
 - added a full set of new arguments to spring-dedicated (see `spring-dedicated --help`)
 - added --isolation & --isolation-dir arguments
 - optionally, you may supply a path with SPRING_ISOLATED=<isolation-mode-dir>

Rendering:
 - added ROAM. Kudos go to B. Turner (the original author of the code) and Beherith (for integrating it into Spring).
 - set SmoothLines & SmoothPoints by default on DONT_CARE (so your gfx driver settings decide if it is enabled or not)
 - dynamic viewrange handling, so even a 32x32 map can be rendered w/o clipping in low camera angles
 - log available video memory on NVidia/ATi gfx drivers
 - disable GLSL shaders on Mesa/Intel drivers

Internal/Bugfixes:
 - re-added forced log file flushing when handling crashes
 - made the (new) C++ AI Wrapper VS compatible
 - name threads so you can identify them in `htop` (Linux only)
 - some additional time-profilers in rendering code
 ! hide "(Headless)" in dedicated's returned version name
 - fixed stacktrace translation with some Linux setups
 - fix crash when specs are cheating in via /team
 - fix transport loading failure

(G)UI:
 - fix keyshortcuts (handle F3 OR any+F3 but not both at once!)
 - fix EndGameBox
 - make F2 colors less ambiguous
 - the ManualFire action now expects a cursor "cursormanfire"

Sim:
 - make units crushable like features
 - implement avoidFeature for Cannons and MissileLaunchers
 - fix extremely fast unit rotations after being hit
 - fix FPS-mode range exploit
 - fix teleport-to-smooth-mesh after unloading

Pathing/MoveType:
 - fix units sometimes moving onto impassable squares
 - fix the mass-clumping unit movement bug
 - properly restore MoveType::maxSpeed after a guard-order
 - prevent units getting stuck when turning around the corner of other units

CEG:
 - give warning when textures used in SimpleParticles don't exists
 - really fix default projectile colors

MultiThreaded (GML):
 - fix hang/runtime error during pathing
 - fix Creating unit in gadget:Initialize()
 - lots of other fixes

Sound:
 - limit UnitReplies to max one concurrent playback
 - play most unit sounds (activate, ...) only if unit is in LOS

UnitDef:
 ! removed "commander" tag (The Commander selectkeys filter is now defunct (ctrl+c hotkey). Lua it, or add a new one that looks for any canManualFire units.)
 - added new "blocking" bool tag
 ! "canDGun" is now a synonym for "canManualFire"
 - added new tag "crushResistance" (defaults to unit's mass)
 ! make the default cloakCost* values 0 instead of -1,
 ! added new "canCloak" bool tag (If an unit can receive user cloak commands. Before, canCloak was auto set to true if cloakCost >= 0.)

FeatureDef
 - added new tag "crushResistance" (defaults to feature's mass)

WeaponDef:
 - added new "craterAreaOfEffect" float tag (defaults to the value of areaOfEffect)

modrules.lua:
 - added "movement.allowCrushingAlliedUnits" (default false)
 - added "movement.allowUnitCollisionDamage" (default false)
 - added "system.pathFinderSystem" (defaults to 0, 1 is QTPFS)

Lua:
 ! UnitDef[].isCommander returns now false
 - fixed Spring.GetTimer/DiffTimers
 - fixed Spring.SetMouseCursor when using hw cursor
 - handle Lua code crashes in some events correctly, so they don't crash the whole Lua enviroment (fixes: "LuaRules::CheckStack top = -1")
 ! call UnitMoveFailed event only for via Script.SetWatchUnit registered UnitDefs
 ! added new WeaponDefs[].craterAreaOfEffect
 - extend Spring.SetUnitBlocking with an optional 4th "crashable" bool argument
 - added new Spring.GetUnitBlocking(unitid) -> blocking, crushable

demo widgets:
 - minimap_startbox.lua: play sound when start-positions are placed

Buildbot:
 - create spring_${VERSION}_minimal-portable+dedicated.zip

UnitSync:
 - if Init() is called, but we are already initialzied, do a re-initialization


-- 84.0 ---------------------------------------------------------
Bugfixes & Improvements:
 - reduced 'Got invalid Select' message spam
 - hide framNums from chat console
 - fixed command queue bug (zombie builders)
 - always flush stdout/stderr
 - workaround a SDL bug with X11 & fullscreen that broke MiddleClickScrolling
 - changed target behavior of enemies outside of LOS
 - fixed BumpWater with DepthBufferBits=16
 - fixed aircraft landing on repairpads
 - reset aircraft state after starting from repairpad (`ground hover bug`)
 - make UHM available before the gamestart (fixes Spring.GetGroundHeight in :Initialize() etc.)
 - workaround 'Bertha' issue (UHM related)
 - make C++ AI Wrapper compile with VS
 - fixed fog in some shaders
 - fixed F2 view
 - improve weapon interceptors (anti nukes can now intercept nukes that fly over them)
 - fixed free resources by NanoFrameDecay
 - handle resigned players (:= /spectator) in game_end.lua gadget
 - Lua Spring.KillTeam: disallow killing of Gaia (engine doesn't support so atm)
 - fixed lasers not hitting targets at edge of range
 - fixed stutter with low-reloadtime weapons
 - Lua: removed WeaponDefs[i].graphicsType & renamed WeaponDefs[i].hardStop -> WeaponDefs[i].laserHardStop


-- 83.0 ---------------------------------------------------------
Major Changes:
 - EFX/EAX support (sound reverb)
 - ASSIMP support (not 100% finished yet)
 - AI Interface pure-ification
 - many speedups and double as much slowdowns
 - use a new engine versioning scheme (RC12)

Engine:
 - use more smooth algorithm for wind updates
 - fixed a few focus lost issues (keyboard & mouse)
 - DebugMode now draws feature collision volumes too
 - made ShadowSpace linear
 - multithreaded loadingscreen
 - hide out-of-LOS heightmap changes
 - replace engine start point marker with lua-widget
 - use "game" instead of "mod" in many places
 - add "isolation" mode (do not use global data-dirs)
 - change lobbyserver main address to "lobby.springrts.com"
 - use https://springrts.com/ everywhere (deprecate clan-sy links)
 - ArchiveMover uses unitsync to detect the writable data dir
 - improve version logging on non-Windows OSs
 - include player-name in log message when resingning
 - add `../` as data-dir if it contains `maps/`, `games/` and `engines/`
 - allow to define the default config- nad data-dir on windows, using env var PROGRAMDATA
 - refuse to load too heavily compressed archives (see 0.82.3-1043-g2c15040 commit message for details)
 - better IP v6 and v4/v6 mixed mode support
 - lots of error messages improved and new ones added
 - add the first few unit-tests
 - add a validation-test
 - add network bandwidth limits per player to prevent malicious command spam
 - add optional high-loss network modes to make spring playable on very lossy connections (NetworkLossFactor = 0|1|2)

Engine / bugfixes:
 - too many to list, see https://springrts.com/mantis/changelog_page.php (incomplete!)
 - calculate the team unit-limit without ancient hacks
 - stop the maxunits team restriction from applying to Gaia (#2435)
 - fix ray-ground intersections when camera is outside map
 - fix spring on MacOSX
 - CMake configure and make build are much more stable now (no more failure due to wrong order of actions)
 - fix DamageArray related sync error
 - fix a lot of memory-leaks
 - fix unit does sometimes not reach target position when given a restore command
 - prevent build time-out when builder or other units are blocking the build pos
 - fix "cheat" status disparity between server and client after watching demo
 - fix captured unit still getting shot at
 - fix repeat commands remain even if the target object is destroyed
 - fix unwanted error spam when disconnecting from server
 - fix reconnect failure (incorrect password)
 - fix rare desync and keyframe mismatch after reconnect
 - fix two crashes related to audio channels
 - eliminate some false hang detections on load
 - fix multithreaded crash in lua material rendering
 - fix hang after crash
 - fix memory corruption in bitmap handling
 - fix desync in PieceProjectile (#2591)
 - fix a certain /take exploit
 - fix hover aircraft may become unresponsive in conjunction with command chains and repeat enabled

Engine / misc defs:
 - replace UnitDef::pieceTrailCEG* by a Lua subtable of sfxTypes
 - deprecate several *Def tags and their Lua*Defs copies (type/maxSlope/isBuilder/canDGun/transportableBuilding/dropped/canCrash/...)
 - make a missing UnitDef::humanName non-fatal
 - UnitDef: remove hardcoded: if ((waterline >= 5.0f) && canmove) { waterline += 10.0f; }
 - make UnitDef::losHeight configurable instead of an unused hardcoded value
 - add collide{Enemy, Ground} as weapondef tags
 - use a more reasonable default for FeatureDef.autoreclaimable (== reclaimable)
 - scan in 'effects/' as well as 'gamedata/explosions' for CEG definitions

Engine / misc commands:
 - add a /clearmapmarks command
 - rename /advshading to /advmodelshading; add an /advmapshading analogue
 - add '/reloadCEGs [cegtag]'; reloads all CEGs or one specific CEG by tag
 - add '/dumpstate <minFrame> <maxFrame> [frameInt]'
 - add '/CommandList'
 - add '/CommandHelp <commandName>'
 - more complete word completion for game-commands
 - make auto-host command `paused` use a parameter (0|1)
 - add scrollbars for player list in "quit" and "share" dialogs

Engine / Userconfigs:
 - removed the "FSAA" config tag (FSAALevel is enough)
 - removed default 1024x768 res and use desktop one now instead (done when X/YResolution <= 0)
 - added a new 3rd state for AtiHacks: -1 (autodetect each run, so you can switch GPUs)

Engine / Simulation:
 - never allow zero-area feature footprints
 - remove radius halving for default aircraft collision-volumes
 - close down another out-of-map attack exploit route
 - rewrite collision detection/resolution between ground units
 - skip path-estimating for unused MoveDefs
 - use the full resolution of the blocking object map in pathestimator
 - invoke higher resolution pathfinder if needed
 - always add the "geovent" FeatureDef (#2402)
 - only send UnitLoaded events for units that were not already being transported (when Attach'ing them)
 - fix bizarre skidding behavior for ground units with non-zero slideTolerance
 - higher priority for nano particles when capturing and reclaiming other teams units
 - print error message for select commands referencing invalid object IDs
 - make TorpedoLauncher weapons able to target any in-water unit
 - make pushing of enemy units during collisions a ModInfo option ("allowPushingEnemyUnits")
 - remove hardcoded enter-crashing-state-on-death behavior for aircraft (now delegated to Lua or COB)

Engine / Map:
 - merged both mapinfo.lua's! before there were two, one in the base-dir (-> ArchiveScanner) and one in "maphelper/mapinfo.lua" (-> MapParser/MapInfo)
   engine now always tries to read the base-dir one
 - new mapinfo.lua tags:
  - "specularExponent" (moved from userconfig)
  - "fogEnd"
  - "bladeColor"
 - check for the smt _next to_ the smf (which can already freely placed in the archive!)
 - allow resources_map.lua to specify GroundFX textures for CEGs (that use CSimpleGroundFlash)

Engine / Rendering:
 - Lua-scriptable dynamic lighting of models and terrain (www.youtube.com/watch?v=H5je8TKDfNA)
 - WIP DynamicSun option for moving shadows
 - add optional SSMF normal-mapping and self-illumination stages
 - fix holes in shadows cast by non-closed S3O/OBJ models icw. face culling
 - always cull (non-3DO) model backfaces for the shadow pass
 - squeeze some extra precision out of the shadow-map
 - make map/model/tree/projectile shadows individually configurable
 - allow weapons to not leave any explosion scars (add "explosionScar=true|false" to a WeaponDef)
 - render all SMF maps through GLSL if it is available
 - make depth-testing and -masking configurable for CSimpleGroundFlash
 - fix mixed up textures in the multithreaded version
 - fix awkward performance with multithreaded engine in games using custom model formats
 - add peak display for time profiler
 - don't display /mtinfo if the value is near zero
 - properly fade out features
 - make underwater shadows darker in deeper water
 - significantly reduced performance impact for Lua rendering widgets in the multithreaded version
 - enable creation of OpenGL objects such as display lists in the sim thread in the multithreaded version
 - fix BumpWater on ATI cards when atiHacks=false

Engine / Sound:
 - added EFX/EAX support (reverb)
  - /tset UseEFX [0|1]
  - /tset snd_filter %gainlf %gainhf
  - /tset snd_eaxpreset "bathroom" (see EFXPresets.cpp for alternatives)
 - fixed a bug when runtime changing the volume
 - added a warning when trying to play a non-mono sound in 3d (OpenAL doesn't support this!)

Engine / COB&LUS:
 - fixed bug in WaitFor... [mantis #2499]
 - minor animation-handler optimizations

Engine / Lua:
 - fixed "/luagaia xyz" cmds
 - added EAX/EFX funcs: Spring.[Get|Set]SoundEffectParams
 - totally remove following args of SetUnitPieceCollisionVolumeData: affectLocal, affectGlobal, enableGlobal (it's now always local!)
 - fixed gl.PushAttrib(GL.ALL_ATTRIB_BITS)
 - added a new channel argument to Spring.PlaySoundFile(). it is always the last argument (independent if you defined pos/speed)
   it can either be:
    "battle", "sfx", 1
    "unitreply", "voice", 2
    "userinterface", "ui", 3
    anything else defaults to "general"
 - removed teamcolors.lua (redundant since Spring.SetTeamColor)
 - add optional flattenGround parameter to Spring.CreateUnit
 - remove the "n" field from array-like tables returned by API functions
 - added Spring.GetProjectilesInRectangle
 - linked Projectile{Created, Destroyed} to the Spring.SetWatchWeapon state
 - added Spring.SetWatchUnit(unitDefID) and Spring.SetWatchFeature(featureDefID) analogues of SetWatchWeapon
 - extend LuaPathFinder with support for setting node cost overlays
 - extend SyncedRead::Pos2BuildPos: add support for additional param "facing"
 - added Spring.{Get, Set}MapSquareTexture (these allow complete dynamic run-time retexturing of SMF maps)
 - added Spring.GetMetalMapSize (returns size in metal map coordinates)
 - added Spring.GetMetalExtraction (note: uses metal map coordinates)
 - added Spring.{Get, Set}MetalAmount (note: uses metal map coordinates)
 - added Spring.GetFeaturesInCylinder
 - added Spring.GetFeaturesInSphere
 - added Spring.GetFeatureCollisionVolumeData
 - added Spring.SetWMIcon
 - added Spring.SetWMCaption
 - added Spring.ClearWatchDogTimer
 - added widget call-in GamePaused
 - added widget call-in PlayerAdded
 - added widget call-in PlayerRemoved
 - added callins for collision events
     UnitUnitCollision(colliderID, collideeID) -- needs SetWatchUnit enabled for both parties
     UnitFeatureCollision(colliderID, collideeID, crushKilled) -- needs SetWatchFeature enabled for both parties
 - added Spring.SetUnitCrashing
 - add All/None buttons for widget selector
 - fix multithreaded crashes in Spring.Get{Full,Real}BuildQueue
 - fix Immobilebuilder fails near the map edge
 - fix Spring.SetUnitWeaponState "range" for cannon weapons
 - add control over airStrafe via MoveCtrl.SetGunshipMoveTypeData
 - migrate MoveCtrl.SetLeaveTracks to (LuaUnsynced) Spring.SetUnitLeaveTracks
 - removed all widgets (moved to examples/Widgets)

Engine / Internal:
 - added limited OpenMP support
 - added multithreaded OpenGL support via offscreen contexts
 - added LinkingTimeOptimization (currently fails with GCC4.5/6)
 - more/better error reporting
 - new logging system:
     frontend is leightweight
     frontend is C compatible
     is more modular
     supports log levels: DEBUG, INFO, WARNING, ERROR, FATAL
     "sub-systems" renamed to "sections"
     more section then before
     is compatible with unit-testing
     write DEBUG and INFO to stdout, the rest to stderr
     disable console logging for unitsync
     disable console output for dedicated server shared library
     turn off flushing to log-file completely
 - added GL_ARB_debug_output support (callback-based opengl error reporting)
   NOTE: this doesn't work yet, because most drivers export this ext only for so called debug contexts.
   Creating those is impossible with near all current GL frameworks (SDL, SFML, ...).
 - fixed unnecessary memory allocation in Archive7Zip
 - promote the CrashHandler hang-detector thread to a WatchDog
 - use a SafeVector for the Command parameter array
 - lots of cleanup and refactoring
 - get rid of goto
 - modularized chat-/game-commands (for example /cheat)
 - no more use of AUX_SOURCE_DIRECTORY in CMake (as recommended by CMake team)
 - Remove the obsolete SCons build system
 - reduces constantly allocated memory for drawing stuff for AIs from ~130MB to ~ 2KB
 - add a new build-target "generateSources"
 - allow to use a system-supplied minizip library
 - allow to disable each build type individually at configure stage
 - generate version from git-describe (git tags), instead of hardcoding them into a source-file
 - unsynced deletion of synced projectiles
 - watchdog monitoring for some additional threads

AI:
 - AI Interface pure-ification, see Forum: Development - AI - <sticky-thread>
 - add full two-way communications between AI's and unsyced Lua
 - let AI's send textual commands (like "/cheat")
 - allow AI Interface plugins to provide info about available Skirmish AIs
 - install Java-AIInterface and JavaOO-AIWrapper as maven artifacts into the local repository
 - Legacy C++ AI: allow fetching the maximum number of units in a game
 - fix source generation occasionally failing for Java-AIInterface
 - treat allied units as always in LOS
 - fetch the correct UnitDef for decoy units, if the unit is allied
 - Java AI Interface: pack native sources too
 - Maven-ize NullOOJavaAI
 - Java AI: allow AIs to support compiling only through Maven
 - generally improved Maven support
 - make source generation compatible with BWK and GAWK 4.0.0
 - E2323AI: bump to latest version
 - KAIK: mid-game init fix
 - AAI: prevent stack corruption in the case of file paths longer then 500 chars
 - RAI: do not use a single/static team-instance callback in a place used by all RAI instances

Unitsync:
 - implemented GetDataDirectoryCount() and GetDataDirectory(int index)
 - add support for retrieving non-string info value types (string, integer, float, bool)
 - introduce GetPrimaryModInfoCount
 - fix OpenArchiveFile

Installer:
 - create minimal-portable .7z version of engine and reuse it in installer
 - ai's are now installed always (removed individual sections)
 - add registry key to unitsync.dll HKLM\Software\Spring\SpringEngineHelper
 - replace readme.html with https://springrts.com/wiki/Read_Me_First


-- 0.82.7.1 ---------------------------------------------------------
Engine / General:
 - disable frame number prefix in messages to the console by default
 - add temporary hack to not crash on HostIP=localhost

Engine / Lua:
 - change parameter `useOverlay` from type number to bool in config access functions

Engine / Auto-Hosts:
 - gracefully exit if the autohost is not reachable
 - if the local socket supports IP v6, but AutohostIP is specified as IP v4, use v4 to connect
 - stop server on config problem

Engine / Dedicated-Server:
 - fix crash when game ends prematurely

Unitsync:
 - add new function GetSpringVersionPatchset() (return "1" for a spring version of "0.82.7.1"
 - remove accidentially added third paramter to Init()

Installer:
 - fix: do not check for running .exe in silent-mode
 - Zero-K: desktop-shortcut: rename & add icon

AI:
 - KAIK: add missing initialization checks

-- 0.82.7 --------------------------------------
Engine / General:
 - fix crash due to invalid lastAttacker
 - do not bind a UDP socket for local games -> allows multiple local instances again sans hassle)
 - clamp minimum mapHardness to 0.001 to prevent div/0
 - fix dangling CUnit* (crash for everyone in-game)
 - fix crash in 3DO Parser
 - fix bug in CGround::TrajectoryGroundCol with outside map coordinations
 - prevent memory-leak in LoadGrayscale() if there already was pixel-data
 - fix some more memory-leaks
 - prevent equal unsynced random seeds
 - fix SetUnitRotation
 - fix enemy units responding to BuggerOff directives
 - apply damage wrt. impacted piece if usePieceCollisionVolumes == 1
 - make CBitmap::ReverseYAxis() more efficient
 - remove excess elements from BasicMapDamage::craterTable
 - rename "mod" to "game" in default menu & add "games/" to mod scanDirs
 - implement host-definable IP's
 - do not save/restore minimized windows state on win32
 - convert some crashes because of invalid CEGs into warnings
 - properly ignore non-blocking objects during collisions
 - change minimum for UnitDef.buildDistance from 128 to 38 (default stays 128)
 - broadcast team died events to all players, so it is stored in the demo file

Engine / Logging:
 - give S3O model name in error message when a texture is missing
 - print name of widget to infolog.txt before it starts to load
 - prevent empty content_error messages
 - catch model content_error exceptions ASAP
 - unify stdout/infolog output

Engine / Lua:
 - fix global enviroment pollution in luaui.lua
 - allow Spring.AssignMouseCursor & Spring.ReplaceMouseCursor from LuaRules, too
 - Allow loading from subfolders for weapon-def files (tdf and lua)
 - implement Lua's GameFrame event via the EventHandler
 - added parameter includeSky to TraceScreenRay
 - correct `AllowResourceTransfer` params in default gadget handler
 - new parameter for LuaSyncedCtrl::SetUnitArmored allows setting of the armor multiple

Engine / Path-Finder:
 - fix units-stuck-behind-terrain
 - fix Godde-III
 - do not assign extra waypoints to aircraft
 - decrease ETA-failure response time
 - keep speed above UnitDef::turnInPlaceSpeedLimit when turning (if turnInPlace==0)
 - fix units slowing down on negative slopes
 - set a more reasonable default turnInPlaceSpeedLimit
 - PFS: remove circular constraint from run-time searches
 - set a more reasonable turnInPlaceSpeedLimit

Engine / Rendering:
 - fix cannon visuals
 - fix rendering of tri-stripped S3O's
 - require GLEW 1.5.1+ because 1.5.0 does not have `glMapBufferRange`
 - do not crash on shader compilation error
 - fix build-order drawing for OBJ models
 - replace 63x63 icons with 64x64 ones in LuaUI/Icons/ (prevents glitches on some older GFX cards)
 - fix occasionally strange wake SFX

Engine / Auto-Hosts:
 - builds other then dedicated-server now also support commands "kill" and "pause"
 - make command `paused` support a parameter (0|1)

Engine / Dedicated-Server:
 - fix binary name

Engine / Head-Less:
 - crash fix
 - remove of "jump depending on uninitialized value"

AI:
 - LegacyCpp-AIWrapper: fix some memory leaks
 - KAIK: fix memory corruption (one-character-typo...)
 - KAIK: clamp costs to 1.0, not to 0.0
 - KAIK: compile fix for 64bit
 - KAIK: fix infinite loop
 - KAIK: do not access invalidated pointer
 - KAIK: init value before use
 - KAIK: prevent accessing of array at position -1
 - KAIK: prevent a crash when enemy unit is out of map bounds
 - KAIK: fix mid-game init
 - AAI: add version independent config file (by azaremoth) for _The Cursed_ game
 - RAI: made compatible with MSVC
 - RAI: fix cache file names
 - RAI: fix AI considering water as harmful
 - RAI: fix building non suitable buildings on certain maps
 - RAI: fix a crash at end of game
 - E323AI: pump to version 3.25.0

Stack-Trace-Translator:
 - fixed for main binary (.exe, windows)

Installer:
 - do not check for .Net when installing Zero-K
 - delete all files that were installed
 - add Tobis rapid client

-- 0.82.6.1 --------------------------------------
Engine / General:
 - prevent false hang detection trigger

Engine / Rendering:
 - fix occasional ATI crash

Installer:
 - rename SpringDownloader to Zero-K Lobby
 - re-add MSVCR71.dll

-- 0.82.6 --------------------------------------
Engine / General:
 - fix various bugs related to mid-game join
 - fix LosHandler ignoring units with losRadius <= 0 but airLosRadius > 0
 - fix a leftover icon bug
 - fix BFGroundDrawer crash at extreme view-distances
 - fix death-wait
 - allow death-wait in games with more then 2 ally teams
 - reduce risk for deadlock during stack trace
 - allow to specify game-start-delay in the start script (GameStartDelay)

Engine / Simulation:
 - prevent SEGV when updating skidding units
 - improve turnInPlace=0 path-following (#2072)
 - units ignored ETA failures when <= 200 elmos from goal, even if goal unreachable
 - make pushResistant (allied) units still move out of the way of constructions

Engine / Rendering:
 - update the displayed resource production for inbuilt units too
 - fix spectators see ghosted buildings
 - do not draw icons for noDraw units
 - do not cast shadows for noDraw units
 - do not draw healthbars for noDraw units either

Engine / AI:
 - add feature-ID trace-ray command
 - allow fetching of other teams resources (current, income, usage, storage)
 - EnableCheatEvents() was a no-op because it did not enable cheats temporarily
 - IsUnitInLosOrRadarOfAllyTeam() now considers gs->globalLOS
   -> UnitCreated now may trigger EnemyCreated for non-cheating AI's
 - E323AI: new version: 3.22.4
 - Python AI Interface: removed a few memory leaks

Unitsync:
 - fix mapname/mapfilename conflicts

Installer:
 - add portable install option (default: disabled)
 - add Python AI Interface to the windows installer

Repository:
 - remove SelectionEditor

-- 0.82.5.1 --------------------------------------
Engine / General:
 - fix FPS/direct controlling crash

Engine / multi-threaded:
 - fix unit icons/healthbars crash

Engine / AI:
 - E323AI: NOTA and XTA support enhanced & lots of improvements

-- 0.82.5 --------------------------------------
Engine / General:
 - draw icons for cloaked units again
 - fix NaNs if map hardness is zero

Lua
 - fix UnitPreDamaged Lua CallIn

Engine / AI:
 - AAI: do not crash on game end if mod did not spawn a commander in the first 450 frames
 - E323AI: lots of fixes & support for NOTA & Conflict Terra and AI options

-- 0.82.4 --------------------------------------
Engine / General:
 - fix demo desyncs if commands were issued during pause
 - fix abnormal demo speed (during reconnect and temporary lags)
 - fix demo runs away from local user
 - fix mid-game join
 - fix FullScreen mode under Linux
 - fix KDE/GNOME detection for error message box
 - fix another FPU reset in LuaLobby
 - don't reload defaults each time /ctrlpanel command is used (behaves now the same way as /cmdcolors)
 - speed up reflection pass a little
 - disable heatmapping by default
 - fix COB's KILL_UNIT for self-kills
 - fix bugged default-argument passing in path-follower
 - fix broken return-value handling for UnitPreDamaged
 - OBJParser: deal with carriage returns
 - fix holdSteady (and sweeping beamlaser) rotations
 - fix SEGV when /give'ing features
 - fix crash when linking grass shaders on non GLSL system
 - fix specs do not see all features
 - fix Projectiles do not show up for missile weapons or torpedoes
 - fix crash on bad playername message
 - disable team highlighting for spectators by default

Lua
 - fix incorrect ClipPlanes in DrawInMinimap if gl.SlaveMiniMap is used
 - fix metal-maker widget

Engine / AI:
 - fix crash on capture from/by AI
 - fix Python AI Interface
 - AAI support version independent mod config files, for example BA.cfg

Engine / Dedicated server:
 - fix/re-add sync-check
 - possibly fix crash when sending data to improperly-connected autohost socket

Unitsync:
 - add support for more then 16 start positions

Installer:
 - fix checks for installed .Net version
 - add SpringDownloader desktop shortcut

CMake:
 - fix _make install-spring_ to work after initial configure
 - fix windows linking (related to -lws2_32)

Documentation:
 - updated man pages: spring & spring-dedicated
 - new man pages: spring-headless & spring-multithreaded

-- 0.82.3 --------------------------------------
Engine / General:
 - rebuild because of stale base content packages
   (different checksums between windows and linux)
 - fix NullAI installing into /

-- 0.82.2 --------------------------------------
Engine / General:
 - miscellaneous OS X compile/link fixes
 - fixed incorrect handling of negative references in OBJParser
 - fixed misinterpretation of the OBJ spec
 - reorganized WindowState saving on exit on X
 - fixed source package build
 - always print crash errors to infolog
 - added i965_dri.so to OGL driver crash detection on Linux

Engine / Simulation:
 - fixed autosharing resources to dead teams
 - fixed units disappearing from quadfield after load-unload in transport

Engine / Lua:
 - fixed invalid FPU flags after LuaLobby connection is made
 - fixed DrawFeature event
 - Spring.UnitScript.GetScriptEnv returns nil if the unit does not run a Lua script
 - Spring.GetCOBScriptID returns nil if the unit does not run a COB script
 - fixed typo in mapdefaults.lua
 - possibly fixed GetPlayerInfo

Engine / AI:
 - updated E323AI to latest version

-- 0.82.1 --------------------------------------
Engine / General:
 - fixed source package build
 - fixed MT crash in DrawCommands
 - fixed radar blips seen by spectators
 - fixed dark metal spots in watert
 - reduced default value of max particles
 - increased default LOD/icon distances
 - glFont::GetTextHeight & glFont::GetTextNumLines return now 0 lines for empty strings
 - fixed 3do shadows
 - fixed minimap rendering in dualscreen modes
 - fixed laggy camera update with UnitTracker
 - fixed seismic pings with incorrect size
 - fixed incorrect highlight on end game screen

Engine / Simulation:
 - prevent units from becoming immobile zombies while maneuvering
 - base etaFailures limit on a unit's full-circle turning time
 - decrease etaFailures every frame we are not standing still
 - fixed vibrating planes
 - fixed nanoframe being spawned while game is paused
 - fixed slow response when releasing wait command
 - fixed the silly unit spinning ad-infinitum bug
 - fixed unit occasionally not taking damage when it just left a transport
 - fixed some awkward transport behaviour
 - properly deal with radars/jammers being transported
 - fixed unit returning to pick up point when it dropped out of transport
 - skip waypoints that are behind a unit but within its turning circle

Engine / Lua:
 - added a LuaRules DrawFeature call-in
 - fixed LuaUnsyncedCtrl::SetWaterParams
 - fixed Spring.Restart with Win 2k and OpenAL-soft
 - LuaSyncedRead::GetUnitExperience: also returns limExperience now
 - removed obsolete engine options from EngineOptions.lua

Engine / Dedicated server:
 - use default visibility (hidden) for spring-dedicated under non-windows

AI:
 - RAI: log files are now under _log/_ sub-dir
 - AAI: added config for BA 7.14
 - E323AI: added config for BA 7.14

Installer:
 - made main part mandatory

-- 0.82 --------------------------------------
Engine / General:
 - added HeadLess version of the engine (no graphics, no sound) by hughperkins
 - better overall handling of connection problems, with highlighting of uncontrolled units
 - players in startscript may reconnect to a running game, even with changed IP address
 - players can choose server speed throttling algorithm by voting (/speedcontrol)
 - do not crash on AI Interface error
 - MT/GML: now a separate build target: make spring-multithreaded
 - fix linking under Fedora 13
 - allow choosing between available sound devices through config (snd_device)
 - add missing /skip variants to word completion
 - use new dependency system for maphelper.sdz (by Beherith)
 - OS X fixes
 - hardcoded startscripts removed (Air Test, etc.)
 - more default intercept types added
    EmgCannon -> 1, AircraftBomb -> 8, Flame -> 16, TorpedoLauncher -> 32
    LightningCannon -> 64, Rifle -> 128, Melee -> 256
 - engine does not spawn start unit anymore
 - engine does not use StartUnit tag in sidedata.lua anymore (but still passes it to Spring.GetSideData)
 - engine does not read `Script' map tag anymore
 - engine does not read `ScriptName' modoption anymore
 - engine does not deal with `StartMetal' and `StartEnergy' modoptions anymore
 - pathfinder debugging views can be rendered now when spectating (and not cheating)
 - dropped modinfo.tdf support (only modinfo.lua is supported now)
 - clients now compare their path-cache CRCs and warn about differences instead of updating their running checksums with them
 - Spring's CPU affinity can now also be set on non-win32 platforms, use the SetCoreAffinity ~/.springrc parameter as a bitmask

Engine / Simulation:
 - new unit tag: cloakTimeout, int, default 128 frames
 - fixed the featureVisibility mod-option
 - fixed calls to the engine path-finder to be sync-safe when run in unsynced context
 - reduced frequency of units ending up in "can't reach destination" situations
 - fixed units not inheriting orders from factories and piling up (due to having their paths aborted)
 - removed the TEDclassString UnitDef parameter (side-effect: hub-like units will break if they have a yardmap)
 - removed diminishing metal makers option
 - changed the semantics of the holdSteady UnitDef tag
      true ==> slave transportees to orientation of transporter attachment piece
      false ==> slave transportees to orientation of transporter body (default)
 - fixed canDGun+commandfire to properly reproduce commander-like DGun behavior without script hacks

Engine / Rendering:
 - fixed alpha-masked shadows for S3O models
 - fixed ATI alpha masked shadows (trees, features)
 - fixed far-textures (caused changing teamcolors and disappearing units)
 - support the OBJ model format (https://springrts.com/phpbb/viewtopic.php?f=9&t=22635)
 - support specular lighting, multiple blendable detail textures, and sky reflections on SMF maps ("SSMF")
     https://springrts.com/phpbb/viewtopic.php?f=13&t=21951
     https://springrts.com/phpbb/viewtopic.php?f=13&t=22564 (slightly outdated wrt. the SMD parameters)
 - converted all shadow, tree, grass, model, and map shaders to GLSL
 - vertex-animated grass; maps can specify the grass blade- and shading-textures and the dimensions/angle for blades
 - refactored and abstracted unit/feature/projectile drawing to be format-agnostic
 - increased global decoupling between simulation and rendering code
 - fixed model specular lighting (most visible on units)
 - S3O model normals are now auto-scaled to unit-length
 - maps with mis-specified skybox textures will now load (without crashing Spring)

Sound:
 - use OpenAL Soft 1.11 under windows (was Creative)
 - air-absorpion: absorb high frequencies when sound effects are far away (config-key & default value: snd_airAbsorption=0.1)
 - no-sound support through NO_SOUND compile time define or NoSound config-key

Unitsync:
 - list of data-dirs for engine & unitsync are now always equal
 - API cleaned: no more void*, all structs deprecated
 - data dirs read from /etc/spring/datadir (separator is now ":" instead of " ")

FontRendering:
 - added a new inline ctrl command '\008' which resets the TextColor to the
   color that was active when Print() got called, as in the following example:
      font:SetTextColor(0, 0, 1); -- blue
      font:Print("\255\255\000\000red\255\000\255\000green\008blue");

Lua:
 - LuaLobby:
   callouts:
   - Script.CreateLobby() -> userdata lobCon
   - lobCon:Connect(string url, int port)
   - lobCon:Disconnect()
   - lobCon:Login(string username, string password)
   - lobCon:Rename(string newname)
   - lobCon:ChangePass(string oldpassword, string newpassword)
   - lobCon:Register(string username, string password)
   - lobCon:ConfirmAggreement()
   - lobCon:JoinChannel(string chan_name [,string password])
   - lobCon:LeaveChannel(string chan_name)
   - lobCon:Say(string chan_name, string message)
   - lobCon:SayEx(string chan_name, string message)
   - lobCon:SayPrivate(string user_name, string message)
   - lobCon:StatusUpdate(bool ingame, bool away)
   - lobCon:Channels()
   - lobCon:KickChannelMember(string chan_name, string user_name, string reason)
   - lobCon:ChangeTopic(string chan_name, string topic)
   - lobCon:Poll()
   callins:
   - lobCon.DoneConnecting(bool sucess, string error_message)
   - lobCon.ServerGreeting(string server_version, string spring_version, int udp_port, int mode)
   - lobCon.RegisterDenied(string reason)
   - lobCon.RegisterAccepted()
   - lobCon.LoginDenied(string reason)
   - lobCon.LoginEnd()
   - lobCon.Aggreement(string text)
   - lobCon.Motd(string text)
   - lobCon.ServerMessage(string text)
   - lobCon.ServerMessageBox(string text, string url)
   - lobCon.AddUser(string user_name, string country, number cpu)
   - lobCon.RemoveUser(string user_name)
   - lobCon.UserStatusUpdate(string user_name, bool away, bool bot, bool ingame, bool moderator, int rank)
   - lobCon.ChannelInfo(string chan_name, int num_users)
   - lobCon.ChannelInfoEnd()
   - lobCon.RequestMutelist(string chan_name)
   - lobCon.Mutelist(string chan_name, table {"userABC","userXYZ",...})
   - lobCon.Joined(string chan_name)
   - lobCon.JoinFailed(string chan_name, string reason)
   - lobCon.ChannelMember(string chan_name, string user_name, bool joined)
   - lobCon.ChannelMemberLeft(string chan_name, string user_name, string reason)
   - lobCon.ChannelMemberKicked(string chan_name, string user_name, string reason)
   - lobCon.ChannelTopic(string chan_name, string author, int time, string topic)
   - lobCon.ChannelMessage(string chan_name, string text)
   - lobCon.Said(string chan_name, string user_name, string text)
   - lobCon.SaidEx(string chan_name, string user_name, string text)
   - lobCon.SaidPrivate(string user_name, string text)
   - lobCon.Disconnected()
   - lobCon.NetworkError(string message)

 - added a new los checking argument to Set..RulesParam()
    e.g. new syntax is SetUnitRulesParam(int unitID, string paramName, float paramValue, { public = true } )
    possible values for the table are:
    `private` : only readable by the ally (default)
    `allied`  : readable by ally + ingame allied
    `inlos`   : readable if the unit is in LOS
    `inradar` : readable if the unit is in AirLOS
    `public`  : readable by all
    note: if one condition is fulfilled all beneath it are too (e.g. if an unit is in LOS it can read params with `inradar=true` even if the param has `inlos=false`)
    note2: all GameRulesParam are public, TeamRulesParams can just be `private`,`allied` and/or `public`
 - new Spring.GetUnitMetalExtraction(unitID) -> nil | number
 - new synced Spring.ShareTeamResource(teamID_src, teamID_dst, type = ["metal"|"energy"], amount) -> nil
 - new Spring.GetTeamResourceStats(teamID, resourcetype = ["metal"|"energy"]) -> nil | used, produced, excess, recv, sent
 - added Spring.SetProjectileMoveControl(number pid, boolean b) --> nil callout; if (b), makes all piece/weapon projectile movement fully Lua-controllable
 - improved Spring.GetTeamStatsHistory. It retuns now also the most recent data, not just the data of the cached stats which get updated only all 16 seconds.
 - fixed incorrect scaling in Spring.SetUnitResourceParam
 - fixed Spring.GetAIInfo, it returned incorrectly the given teamID as first argument
 - fixed a bug in Script.RemoveSyncedActionFallback
 - added missing `coroutines` module and missing `select` function to unsynced LuaGadgets
 - added os.setlocale to LuaUI
 - added Save/Load callins, both get a userdatum representing a save file as single argument
    Save is unsynced, Load is synced (both gadget only)
    Should allow implementing savegames mod side with less hacks
    /reloadgame chat command added for development purposes, this fires the Load event again
 - modified base {armordefs|movedefs|sidedata}.lua to follow pattern of icontypes.lua
 - added a ShieldPreDamaged call-in to LuaRules, triggered before any engine shield-vs-projectile logic executes
 - UnitDefs[i].model.textures now actually contains the names of the model textures for unit-type i
 - script.txt: Engine ignores GAME\\ModOptions\\LuaRules & interprets GAME\\ModOptions\\LuaGaia just as a boolean now
 - fixed GetScreenGeometry on win32 platforms to return the proper screenSizeY, not screenSizeY - taskbarSizeY
 - moved Spring.SetUnitRulesParam, Spring.SetTeamRulesParam, Spring.SetGameRulesParam from LuaRules-only to LuaSyncedCtrl
 - removed evaluator functions from LuaOpengl
 - removed Spring.MakeFont
 - removed Spring.SetRulesInfoMap, Spring.GetRulesInfoMap, Script.GetConfigString
 - removed Spring.CreateUnitRulesParams, Spring.CreateTeamRulesParams, Spring.CreateGameRulesParams
 - removed AllowUnsafeChanges("USE AT YOUR OWN PERIL"), it's always enabled now

Engine / Unit Scripts:
 - LUS: SetSignalMask raises error now when called outside thread
 - LUS: Signal/SetSignalMask support arbitrary objects as `signal names' now, bitwise logic is still applied to numbers
 - LUS: _G in a Lua Unit Script points to the environment of that Lua Unit Script now
 - LUS: TargetWeight and BlockShot are actually called now
 - COB: Added KSIN (135, 1024*sin(x)), KCOS (136), KTAN (137) and SQRT (138) get constants.
 - LUS: Fixed a desync bug.

Interface:
 - fixed middle click scroll speed on linux
 - added new MiddleClickScrollSpeed option
 - more responsive mouse movement
 - made it easier to select units in factories
 - added new command "/buildwarnings [0|1]", analogous to "/movewarnings [0|1]"
 - improved unit type mix in front moves
 - new middle click scroll icon

AIs:
 - added various new debug-draw callouts for profiling, state visualization, etc.
 - make sure the Release event always reaches dieing-state AI's
 - added a GetUnitVel callback, returns a unit's velocity vector
 - new Python AI Interface by theGeorge & abma
 - E323AI bug-fixes, logic- and performance enhancements
 - AAI: fix some crashes (one on death) & a logic error
 - RAI, KAIK and AAI: support unit captured&given from&to them
 - RAI, KAIK and AAI: config-, log- & cache-files now compatible with pool archived mods
 - KAIK: switched to .lua config-file format, added a basic mod whitelisting mechanism
 - KAIK: event-based TM updates
 - fix a crash on Skirmish AI death
 - fix Java AI Interface loading on Debian
 - fix Java compilation on some systems
 - fix Java crash: increase initial java heap size (by cranphin)
 - send an Update event before the first UnitCreated (when initializing mid-game)

Bugfixes:
 - LightingCannon (sic) finally isn't supported anymore, use LightningCannon instead (default weapondef_post.lua includes backward compatibility)
 - fixed a bug in LuaParser, so you can now use booleans in lua CEG configfiles (before it just accepted "1"/"0" for some tags)
 - fixed occasional bug where countdown time went into negative numbers and game never started
 - fixed impactOnly ignored features
 - improved error handling on network packet level


-- 0.81.2.1 --------------------------------------
Engine:
 - Fixed incorrect projection matrix (i.e. tiny build menu)
 - Fixed some Mac and MSVC compile errors
 - Switched to OpenAL-soft, that should fix volume escalation
 - Slightly improved detection of ATI/Nvidia OpenGL driver crashes
 - Fixed team-color bug for both units and flying pieces

AIs:
 - AAI: removed obsolete map config files
 - AAI: added BA 7.12 config file
 - KAIK: removed dependence on TEDClass


-- 0.81.2 --------------------------------------
Engine:
 - Removed OpenGL 1.4 version check
 - Fixed sync with GCC 4.3 builds
 - Fixed crash when sending startpositions of uncontrolled team
 - Fixed race condition when taking screenshot
 - In 'info' screen, human name instead of archive name is shown
 - Reduced input CPU usage
 - StartSpectating only has an effect if the player is not already spectating
 - Packet resends have higher priority now than new packets
 - Print message to infolog when traffic from unknown IP gets dropped
 - Fixed vsync for Linux
 - Removed OpenGL immediate mode rendering to work around broken ATI drivers

Engine / Simulation:
 - Kamikaze distance is now 3D, this fixes mines
 - Added new UnitDef tag 'kamikazeUseLOS' (default false)
 - Fixed submarine stacking
 - Fixed units using smoothMesh unable to land at repair pads near hills
 - Fixed COB interpreter incorrect compiler optimizations (fixes e.g. XTA hovercraft)
 - Fixed features not taking damage from impactOnly weapons
 - Fixed multiple-cons-build failing on structures with open yardmaps
 - Fixed maxParalyzeTime when paralyzeOnMaxHealth is enabled

Engine / AI:
 - Fixed AI initialization process for games with >1 human player and for Lua AIs
 - Fixed NETMSG_AISHARE for message size >32k
 - Allow fetching the file path of an AI interface plugin
 - Fixed crash on Skirmish AI death

Engine / Lua:
 - Spring.MarkerAddPoint now defaults to local
 - Spring.CreateFeature heading value is converted to closest-matching facing

Lua Unit Scripts:
 - Fixed handling of AimShield return value
 - Fixed Sleep/WaitFor not working in Killed
 - Slightly improved AimWeapon/AimShield/Killed error messages

AIs:
 - E323AI 3.18.1
 - AAI: Doesn't use minkowski metric for retreat distances anymore
 - AAI: Fixed some NaNs


-- 0.81.1.3 --------------------------------------
Engine:
 - Fixed automatically assigning start position if none is chosen
 - Fixed bug in DXT5 loading (caused artifacts with teamcolors)
 - Fixed F1 heightmap view
 - Fixed playing of demos created in a game in which Spring crashed
 - Made spectator drawings white instead of random team color
 - Disable recording demos from demos (default, DemoFromDemo in springrc to enable)
 - Added a mechanism to register/unregister for messages that are normally not broadcasted to game server

AIs:
- E323AI 3.14.5:
  * support for: partial watermaps (plays land only), group merging,
    auto kbot/vehicle lab selection, template configs
  * XTA & BA config improvements
  * Better lab assisting
- KAIK: do not build MExes on spots used by allies


-- 0.81.1 --------------------------------------
Engine / Simulation:
 - Terrain types and water damage are now taken into account for pathing checksum
   (Fixes desyncs on maps with map options which modify terrain types or water damage)
 - Changed builder patrol/fight behaviour for Hold Pos and Maneuver movestates
 - Being-built units are now visible on radar by default

Engine / Rendering, UI:
 - Added speed display
 - Improved basic player list
 - If OpenGL 1.4 is not available, an error is shown
 - Fixed being-built unit rendering
 - Placing buildings close together works again
 - Fixed canceling of first build item when buildiconsfirst is toggled

Engine / Lua:
 - Less strict type checking in VFS.DirList (fixes FBI2Lua converter)

Engine / System:
 - Map options fixed
 - Menu doesn't crash anymore if no mods/maps found


-- 0.81.0 --------------------------------------
Engine / Simulation:
 - Builders are now smart enough to to reclaim features that block their
   buildsite, which weren't there when they started moving to it
 - Fixed issues with features with 0 metal and 0 energy
 - Fixed crashes / desyncs when using area orders with a large radius
 - Hold position doesn't imply "don't turn" anymore, and units with small
   firing arcs in general behave a lot better in this case.
 - Units on hold position now don't get confused by nearby invalid targets
 - Smooth ground mesh for better aircraft behaviour (unit tag: useSmoothMesh)
 - Wind fixed to stay in between map boundaries
 - Momentum isn't conserved anymore in unit-unit collisions
 - Impulses decay every frame instead of every slow update
 - Kamikaze units now do a visibility and 3d distance check
 - Fixed ships were able to 'climb' cliffs
 - Fixed multiple issues with pathmap updates after terraforms

Engine / Rendering, UI:
 - Changed default binds of forcestart, singlestep, debug to Alt+f, Alt+o, Alt+b
 - Non-reclaimable features show up as red squares now when placing a building
 - Out-of-LOS features don't show up anymore when placing a building
 - Fixed icons not rendering properly when distance-to-ground method was used
 - Better mipmap handling on SMF maps
 - Fixed specular lighting calculation on SM3 maps
 - Fixed "/shadows" command on SM3 maps
 - Fixed SM3 map holes
 - Fixed "/wiremap 0|1" (argument was inversed)
 - Lots of other drawing fixes
 - Far-textures fixed
 - Load-screens preserve aspect ratio
 - Added checks for insufficent gfx cards
 - Added new shadow rendering option ("/shadows 2"): it disables terrain rendering
   in the shadow pass, which gives a huge performance increase
 - Changed BumpWaterReflection values:
   0 = disable; 1 = enable (no terrain); 2 = enable (with terrain - was '1' before)
 - Fixed occasional hang when word wrapping text
 - S3O transparency is now supported even with AdvUnitShading disabled

Engine / Lua:
 - Added AllowFeatureBuildStep call-in to included gadget handler
 - Fixed typos in certain featuredefs.lua, weapondefs.lua that mutilated error messages
 - Spring.Rehost fixed on Win32 when spaces in install path
 - Added support for modifying CTAAirMoveType (gunships)
 - Add GetUnitMoveTypeData(unitID) call-in, returns a table
 - Fixed Spring.SetFeatureDirection

Engine / System:
 - Fixed incorrect startpositions in skirmish games
 - Proper handling of mod dependencies
 - MAN pages support (Linux)
 - Support for external debug symbols (Linux)
 - Fixed an issue with using the root of a drive as data directory
 - Use less memory when reading from 7z archives
 - Improved handling of spectators in case of sim slowdown and desync

AIs:
 - E323AI: CPU performance improvements & bug fixes
 - KAIK: better D-Gun handling


-- 0.80.5.2 --------------------------------------
Bugfixes:
 - AI: Properly fix Lua AI loading
 - AI: Fix crash when Lua AI team dies
 - AI: Fixed clean target of ant scripts
 - Fixed deadlock in hang detection
 - Fixed .desktop file
 - Fixed crash on startup on Ubuntu Karmic
 - Fixed reflections
 - MT: Don't crash if draw callins access features
 - Fixed fading features for ATI (atiHacks)
 - Fixed crash when parsing certain chatmessage from autohost
 - Fixed crash if OSC stats sender is enabled and no network is reachable
 - cmake: Fixed 7-zip detection

Changes:
 - AI/cmake: Split system dependent/indepentent install parts (AI_LIBS_DIR, AI_DATA_DIR)
 - AI: Debugging is now enabled by default in the ant scripts
 - Time profiler cleanup, both code and UI
 - Show an AI's shortName + version + nick in tooltips


-- 0.80.5.1 --------------------------------------
Bugfixes:
 - fix a bug where empty network packets were spammed (eating bandwith and demo space)
 - fix a possible desync in the pathfinder
 - fix mouse jumping in windowed mode (windows)
 - fixed crash in KAIK


-- 0.80.5 --------------------------------------
Bugfixes:
 - lots of bugs in the AI interface fixed
 - fix some network-related problems and improve behaviour under worse conditions
 - large performance increase for units on patrol
 - fix some performance problems with the new heatmap pathfinder
 - fixed a crash which could occur after an AirBase was destroyed

Gui:
 - joystick support
 - some bugs resolved which could lead to crashes when using ogg samples or music
 - properly handle dds textures
 - fix some mouse-jumping in windows

Sim:
 - lua unit scripts major rework
 - some sources of desync fixed

Misc:
 - fix some compiling problems related to boost 1.40
 - some fixes for OS X


-- 0.80.4.2 --------------------------------------
Bugfixes:
 - fix crash when doing lots of mapdrawing (#1632)
 - fix crash when loading certain cursornormal files
 - fix drawing of ghosted buildings
 - properly initialise SDL timer for dedicated server
 - fixed GatherWait cursor
 - don't send resign-command when already spectating
 - fix units with vlaunch missiles (#1647)
 - Spring compiles boost 1.40


-- 0.80.4.1 --------------------------------------
Bugfixes:
 - Fix missing tree fog, misc fog fixes
 - fix crash in AI pathing
 - fix crashes in the Java AI interface
 - added VFS.MapArchive
 - fix possible crash on exit
 - fix crash when loading certain ogg-files


-- 0.80.4.0 --------------------------------------
Bugfixes:
 - don't reclaim dragonteeth with area-reclaim
 - lua unit script framework respects script tag


-- 0.80.3.0 --------------------------------------
Bugfixes:
 - fix direct control unit movement (forwards and backwards)
 - don't spam empty directories everywhere
 - fix BA crash when doom was installed
 - fix desync in pathfinder
 - fix music timing
 - single units should move in straight lines again
 - fix shadows on features
 - fix LocalModelPiece::GetPiecePosIter,GetPos,GetEmitDirPos
 - fix vertical text aligning of multiple GUI controls
 - fix jumping in middle click scrolling (windows)
 - massive speedup in Spring.GetVisibleUnits
 - added changed font vertical alignment opchars in gl.Text & luaFonts
 - fix wreckages sinking in the ground
 - add a modinfo featureLOS.featureVisibility tag
 - fix BumpWater shorewaves
 - make /nocost reversible

Lua:
 - add snapToGround bool param to SetFeaturePosition (default true)
 - add SetFeatureAlwaysVisible (analog to SetUnitAlwaysVisible)
 - added changed font vertical alignment opchars in gl.Text & luaFonts (baseline renamed to 'd'->'x', and use 'd' for descender)
 - unit script: added GetPieceTranslation, GetPieceRotation, GetPiecePosDir
 - unit script: SetSpeed/SetDirection/Go changes (see commit
 b49928454225f19f5c439c908c0a8cad775fb7ed)
 - unit script: removed Create (framework handles it)
 -


-- 0.80.2.0 --------------------------------------
Bugfixes:
 - fix creation of DDS textures
 - Unbreak transports when loadingRadius <= some magic number

Lua:
 - fix Zlib-compression and decompression for lua
 - Added VFS.SubDirs(dir, pattern, modes) callout to LuaParser
 - added some more map water configs to Game. table


-- 0.80.1.0 --------------------------------------
Bugfixes:
 - don't write spring-files where they don't belong
 - some rendering fixes (ATI errors, bumpwater)
 - IPs of players not broadcasted
 - area reclaim doesn't know of features not in los anymore
 - slightly better paralyzeDamage handling
 - fixed several issues with ArchiveMover - it now moves files to
   My Documents\My Games\Spring and should be more reliable


-- 0.80.0.0 --------------------------------------
Engine / Simulation:
 - units can now move backwards
 - notable speed improvement of feature handling (unit wrecks, tress...)
 - LuaCOB: make it possible to make units with Lua instead of bos/cob
 - some fixes for sm3 map-format
 - pathfinding improvements for close groups of units
 - reclaim / ressurection now correctly exported to LuaAI
 - make better use of SSE functions for speed improvements
 - now compatible with Boost 1.34 again (was 1.35 for spring 0.79)

Engine / GUI, System:
 - IPv6 support for all parts of the engine
 - caching for 7z archives: speed improvements at high compression levels (solid archives now usable)
 - rudimentary menu when starting spring executable directly
 - BumpWater got a major speed increase, and shorewaves look better
 - various improvements for the sound system (multithreading, fixes for music, ogg-effects...)

AIs:
 - Added /aikill and /aicontrol commands (only works in singleplayer in this version)
 - AIs won't crash the game anymore on startup
 - some AIs play better now (especially KAIK)
 - a lot of minor bugs

Dedicated Server:
 - ingame stats exported to the autohost on game end
 - always print IPs of players, even if connection fails
 - allow password-protecting client slots to prevent name spoofing (needs lobby support)


-- 0.79.1.1 --------------------------------------
Bugfixes:
 - fix microlags and increased CPU usage for dedicated server
 - fix the game ending when playign with AIs
 - various AI-interface and AI-related fixes
 - fallback to Lua for unhandled actions
 - fixed exploit where spectator could make Team 0 resign
 - fix certain soundeffects

-- 0.79.1 --------------------------------------
Bugfixes:
 - fix crash when a direct-controlled unit dies
 - fix watching of demos
 - various AI-related fixes
 - SetUnitShieldState fixed
 - fix an infinite memory allocation loop on startup
 - restore acceptable framerate on vey old cards

-- 0.79 --------------------------------------
Major stuff:
 - rewritten AI interface in C
 - new font renderer
 - sound system and music overhaul
 -> 2292 files changed, 149700 insertions, 290245 deletions

-- 0.78.2.1 --------------------------------------
Bugfixes:
 - fix for game refusing to speed up after a slowdown
 - set MaxSpeed to 20 on (test)singleplayer
 - fix insta-gameover vs. AIs
 - fixed the server to run away from the local player on high gamespeeds


-- 0.78.2 --------------------------------------
General bugfixes:
 - fix crash on gamestart with lots of players
 - should fix most of the desyncs

Engine:
 - fix startscript not written in demo header
 - units trying to stay in LOS of a target account for mip levels
 - fix the no-commander-for-side-Arm problem for local games not based on TA content
 - cob: made modelpiece mapping case-insensitive
 - initialize relPos in EmitSfx
 - fix for a fix in GetEmitDirPos
 - fix aircraft not flying back to repair pads when all are reserved
 - planes that are being refuelled aren't able to fire anymore
 - clamp map position in unitLoader.
 - players who didn't choose a start position start in their ally box
 - fixed short command line params on windows (mantis #1271)
 - don't try to kill dead teams
 - add gamemode 3 (no game over) and make it the default in non-AI non-script.txt games
 - removed luabind + lua-startscripts
 - fixed multithreaded pathing
 - removed partial match test for piece mapping
 - fixed emitsfx crash (Mantis: #1252,#1238 & #1242)
 - stunned planes shouldn't keep repair pads reserved
 - always apply a miniscule amount of impulse when a unit is damaged

User Interface:
 - fixed AltTab bug on gpus w/o FBO support
 - EndGameBox shouldn't render stats if the game hasn't started
 - changed minimap_startbox.lua to not show cones in top left (#1272)
 - StartPosSelector now unloads itself when game is started without sending start positions.
 - fixed refraction=2, disabled endless ocean for maps that don't show any water at the start of the game
 - fix #1258 (FBO crash on exit with non-FBO gpus)

Lua:
 - gl.Texture() can now load the textures of s3o features, syntax is gl.Texture('%'..(Game.maxUnits+featureDefID)..(':0' or ':1'))
 - added a new (unsynced) callout Spring.SetWaterParams, it needs cheating enabled and allows you to edit the mapwater settings ingame
 - fix Luamsg if null-characters where inside
 - add an GetUnitTransformMatrix unsynced callout (handy for shadow algs)

Installer:
 - add RAI to installer
 - allow the user to close TASClient / downloader during install


-- 0.78.1.1 --------------------------------------
 - fix Features (wrecks, rocks) not beeing drawn with reflective units

-- 0.78.1 --------------------------------------
(notice the new version number scheme, its MAJOR (0.78) - MINOR (1))
Crashes:
 - fix crash on window resizing
 - more groundDecal fixes
 - do not force useFPShadows to true unless they are supported (to prevent crashes during map-loading)
 - fix UDP buffer overrun

Engine:
 - use %CSIDL_LOCAL_APPDATA%/springsettings.cfg (e.g. \Users\<user_name>\AppData\Local\) to store settings instead of registry
 - use SSE instead of X87 for FP-calculations
 - if in Choose ingame startposition mode its possible to play a map with more players than startpositions
 - fix the aircraft hovering / drifting
 - fix random start positions not being random
 - fix area-attack for aircraft (#1144 again)
 - GenerateTargets no longer has much information that the team requesting targets doesn't have
 - fix spikes / lags in hosting demos
 - don't allow gunships to drift off the map
 - make planes bobble in place gently by default, and make hoverfactor work as intended
 - fix unit reply sound
 - don't open a (unused) network socket in single player mode
 - Don't let static beamlasers overshoot
 - Added new collision volume types: sphere, footprint.
 - Units/features with no collision volume defined get 'footprint' type by default now, this restores the 0.76b1 behaviour as default
 - Gave COB function BlockShotX a third parameter, userTarget, uses the engine's hasUserTarget value, that seems to reflect when unit has an attack order
 - fix teamstats in demofile
 - don't fail with "network unreachable" instantly, but wait until timeout or connection fix

Spring start / script.txt changes:
 - added Game/MyPlayerName (MyPlayerNum is now deprecated and will be removed sometimes)
 - send the gamesetup to each client once they join the server
 - Player / Team / Mod - options are not needed anymore for clients, they are transfered from the server once ingame

User Interface:
 - Argh's ground-decal shader shadow tweak
 - enable startboxes by default
 - decreased CPU load and increase drawing speed lines
 - fix small memleak when resizing the window
 - The protection ring shows up for non-stockpile interceptors
 - fix detection of units under mouse for spectators
 - fix the CTeam statistics tracking
 - do not force useFPShadows to true unless they are supported (to prevent crashes during map-loading)
 - fix for annoying flickering of the grounddetail texture in CA if some LUPS fx were visible
 - fixed a bug with waterplane on centerrock (the terrain is deeper than the water plane was drawn)
 - made forcestart a real shortcut, so you can unbind it
 - don't draw the terrain if curMaxHeight<0 and voidwater
 - fix long commandline options for linux build
 - dynamic sky rednerspeed improvements

Lua:
 - added Spring.GetLastMessagePositions() (returns the 10 last message positions)
 - moved Spring.GetDrawSelectionInfo() LuaUnsyncedCtrl -> LuaUnsyncedRead
 - moved Spring.GetSoundStreamTime() LuaUnsyncedCtrl -> LuaUnsyncedRead
 - added a 2nd return value to Spring.GetSoundStreamTime() (total sound stream length in seconds)
 - Made it possible to specify start positions in map with LUA .smd file
 - Immobile Builders doesn't put factories on patrol and doesn't give a stop order

Unitsync:
 - Don't crash/abort() on invalid handles, but throw exception instead
 - Fix crash bug in unitsync when UnInit/Init was called after an earlier Init which returned error code
 - Doesn't leak exceptions anymore over C interface.
 - Doesn't just crash by design anymore after something goes wrong.
 - Added API GetNextError, can be used to get error queue (currently limited to 1 error)
 - added SetSpringConfigFile(char*): reinitialise config handler to use the provided path
 - added char* GetSpringConfigFile(): return the currently used path to the config file

 - Deprecated APIs:
   - GetCurrentList
   - AddClient
   - RemoveClient
   - GetClientDiff
   - InstallClientDiff
   - IsUnitDisabled
   - IsUnitDisabledByClient
 - Removed all code supporting those functions.
 - These deprecated functions pop up MessageBox once on windows to nag lobby devs.
 - Use engine's logOutput, still writes to unitsync.log (overwrites, doesn't append)
 - ProcessUnitsNoChecksum is now identical to ProcessUnits.
 - ProcessUnits now returns 0 immediately (but should still be called in loop until it returns 0, in case it's changed sometime later)

Installer:
 - Fix groups.ini being overwritten by installer
 - removed all maps and mods from the installer

AAI v0.875
- Current amount of land/water within the base is taken into account when selecting factories (e.g. don't order water factories on a land map anymore)
- Improved AAIs behaviour on water maps with start positions on islands/land masses
- Improved metal extractor construction algorithm (spots closer to available builder, faster algorithm, works better if there are land and sea spots available at the same time)
- Continent file version bumped to 0.87
- Fixed a crash on shut down

-- 0.77b5 --------------------------------------
Installer:
 - check if common unitsync users are running, abort installation if any is found
 - don't download and install RiverDale and SmallDivide when the user already has it

Crashes:
 - even more preventions of DIV0

User Interface:
 - whe watching a demo with a setup locally, overwrite maxspeed with 10
 - fix mousehover detection for radar icons
 - fixed performance of Lua fontHandler
 - make the orbit-controller actually do something on win32
 - make the orbit-controller speeds configurable
 - rescale fonts on window resize so they don't look ugly
 - fixed black border blending of fonts
 - ATI drivers lie about not supporting extensions required by shadows. we ignore that extension now

Engine:
 - new fbi tag: bankingAllowed - only affects hoverAttack=1 units; controls if the aircraft can bank.
 - fbi tag upright now affects gunships
 - fix CAirMoveType using an uninitialized variable (maxSpeed)
 - fix Aircraft fuel not working properly on units with multiple weapons
 - fix SendLuaMsg
 - improve heading table resolution, this makes huge units less jerky
 - fix the gamespeed not going back up after it was slowed down
 - when ArchiveCache has not been written yet, do not add archive dependencies that are already in the chain (was breaking demos)
 - fix factories switching their yardmap to fully-blocked when a unit is present inside (so units don't getstuck inside)
 - fixed map defined detailtex
 - fix LUA Spring.GetTeamResources does not return "received" for one player on each team

Unitsync / Lobby interface:
 - engine now loads many start script options from GAME\ModOptions\ section in start script, instead of just GAME\
 - added EngineOptions.lua to springcontent.sdz, this contains the default engine options for backward compatibility
 - GetModOptions unitsync call parses both EngineOptions.lua and ModOptions.lua, and returns combined list of options

Random:
 - lots of fixes to CMake and dedicated server (already released)
 - minor KAIK stability fixes


-- 0.77b4 --------------------------------------
Crashes:
 - fixed a crash (on exit) in colormap.cpp
 - fixed another division /0
 - fix crashes on "/take"
 - fix crash when loading units into transporters

User Interface:
 - fix tabulator toggling overview mode
 - reduce the maxBreaking-is-zero message spam
 - fix far textures showing up as gray rectangles
 - the error message "no writable directories found" now has a windows version too
 - Fix explosion spheres appearing at wrong position
 - fix attackorder for radar dots

 Engine:
 - fix attacking gaia units
 - fix the collision detection for dgun (and other noExplode) projectiles
 - Made gunships (and possibly other units too) point their noses at the midPos of their target instead of the pos, the old behaviour could cause trouble with units where midPos and pos differ much.
 - added crashDrag tag (float, default 0.005) to fighter/bomber planes, when the plane is crashing it uses this drag instead of the automatically calculated drag it uses when flying. The calculated drag is no longer used when crashing, even if no crashDrag tag is present in the unit fbi
 - fix (AirMoveType) aircraft refueling
 - fix gameend detected not propperly
 - gameslowdown triggers at higher CPU usage and is limited to half the userspeed

0.77b3:
User Interface
 - added a simple Orbit-Camera controller
       META-key + LMB + drag ==> alter elevation, rotation
       META-key + MMB + drag ==> pan up/down/left/right
       META-key + RMB + drag ==> zoom
 - fix transports not killing their transportees when they should
 - update installer shortcuts
 - when kicking a player, kick only the player and don't disconnect everyone
 - fix invalid command spam
 - fix some divisions through 0
 - fix crash for all players when someone gives away all his units



-- 0.77b1, 0.77b2 --------------------------------------

User Interface:
 - all commands are prefixed with '/' instead of '.' (".cheat" becomes "/cheat", etc.)
 - Added /mapmarks [0|1]
 - Added /allmapmarks [0|1]
 - Added /forcestart command
 - Added /ally teamID [0|1] (Ingame alliances)
 - Added /commands (shows all registered commands in the console)
 - whisper private messages to any other player ingame (excluding spectators) by typing "/w Playername Your secret message"
 - Added new camera controller: SmoothCamera
   behaves like overview controller, but feels much smoother
 - Added possibility to specify files that should be excluded from Spring's
   archive checksumming routines ('springignore.txt').
 - Added commandline resolution change:
   ./spring -xresolution 800 -yresolution 600
 - Added /unitreplyvolume [0.0-1.0]
 - Added /hardwarecursor [0|1]
 - Added /minimap drawprojectiles [0|1]
   (you can turn off drawing of projectiles on the minimap now)
 - Added /grounddecals [0|1]
 - Added /movewarnings [0|1]
 - Added /globalLOS [0|1] (needs cheats on)
 - Added the /luamoduictrl [0|1] command. Enables LuaRules/LuaGaia access
   to many LuaUI callins/functions.
 - Added ground rendering detail factors:
   GroundLODScaleReflection
   GroundLODScaleUnitReflection
   (GroundLODScaleRefraction unused atm)
 - Added TextureLODBias to settings (global mipmapping bias)
 - Added CompressTextures to settings (it compress textures on runtime)
 - Added UsePBO to settings (enables PixelBufferObject usage for smf texture loading)
 - Added CamModeName as an alternate for CamMode
   (should still be backwards compatible for settings programs)
 - Added SPRING_DATADIR variable on linux
 - Added option "AtiHacks" to settings. This fixes an issue with severe
   display corruption during building, on ati drivers, where multiple
   colored lines criss-cross the screen. It also fixes issues with the
   new texture mipmap generation.
 - You can now cycle through the last 10 message positions with F3.

Spring Engine:
 - multithreaded avi-generator
 - new water renderer: bumpwater ("/water 4"), pretty and fast
 - the usual speedups and performance improvements
 - Font rendering system overhaul
 - Functionality of Sensors.tdf and Particles.tdf moved to modrules. removed Sensors.tdf or Particles.tdf
   Transfers resources.tdf to resources.lua, and resources_map.tdf to resources_map.lua.
   Sidedata.tdf -> sidedata.lua
   icontypes.lua
   changed SideData 'commander' tag to 'startUnit'
   Replaced 'messages.tdf' with 'messages.lua'
   modinfo.tdf --> modinfo.lua
   ArchiveCacheV6.txt --> ArchiveCacheV7.lua
 - Add 'springcontent.sdz' as the last dependency for all primary mod archives
 - Custom collision volumes for Units and Features
 - you can ally / unally other teams ingame using the "/ally [teamnumber] [0|1]" command (needs to be activated in lobby)
 - Made the groundplate decals follow their parent building's facing.
 - Allow modnames (e.g. "OTA Content") in dependX tag (modinfo).
 - Removed 50% capture progress after an unit got captured.
 - Made units transfer their speed to their wrecks.
 - submarines can now travel directly underneath surface vessels and floating obstacles
   (and conversely; ships can move across underwater objects), EDIT your mod's MoveInfo
   entries so that the classes used by submarine-style units have "subMarine=1;" set if
   you want to enable this fully
 - Increased weapon limit per unit to 32.
 - Added the following new tags to modrules.{lua,tdf}
   - repair.energyCostFactor
   - capture.energyCostFactor
   - resurrect.energyCostFactor
   - reclaim.unitEnergyCostFactor
   - reclaim.featureEnergyCostFactor
   - reclaim.unitMethod
   - reclaim.unitEfficiency
   - reclaim.allowEnemies
   - reclaim.allowAllies
 - Allow any key binding to a CMDTYPE_ICON command to use the 'queued' keyword
   (except for build and stockpile commands, which already have special handling)
 - Keep units in various situations from deciding to attack units they
   shouldn't (noChaseCatagory, neutral, under water without water weapons).


Units & Weapons:
 - Added canFireControl unitdef tag.
 - Fixed the stop-turn-move-stop-turn behavior for ground units (new udef tag, turnInPlace)
 - Added maxRepairSpeed tag for builders. Limits the rate a con swarm of any
   size can repair a single target.
 - Made accuracy, sprayangle and similar tags work for starburst missiles.
   The inaccuracy is applied when the missile turns toward its target.
 - Added capturable tag.
 - Implemented 'y' value for yardmaps which means this square is not blocked.
 - Have fighting, patrolling and guarding aircraft and guarding ground units
   follow noChaseCatagory.
 - Added per-weapon highTrajectory tag (int, default 2). It acts like the unit
   tag, 0 is always low trajectory, 1 always high and 2 uses the unit's setting
   (whether the unit uses a switch or fixed setting).
 - Added impactOnly weapon tag (bool, default false), if set the weapon does damage
   by colliding with units instead of causing an explosion (the CEG will still run)
   to avoid the shortcomings of small AOEs. It's only implemented for projectile weapons
   so far.
 - Custom collision volumes:
   - collisionVolumeType (either: "ellipsoid","cylT" where 'T' is one of {X, Y, Z}, "box")
   - collisionVolumeScales (float3)
   - collisionVolumeOffsets (float3)
   - collisionVolumeTest (0: per-frame hit detection, 1: raytraced)
   - all these tags are the same for Features
 - Added shieldRechargeDelay weapon tag (float, default 0). The delay is the number
   of seconds the shield won't charge after being hit (kinda like the idle autoheal
   for hitpoints)
 - Added 'sonarStealth' unitDef tag.
 - Added new stockpileTime weapondef tag. It allows seperate reload and stockpile
   times for stockpile weapons.
 - Allow for square metal extraction areas (use the new extractSquare unitdef tag).
 - Added moveState and fixed fireState unitdef tags.
 - Added strafeToAttack tag. Moving sideways when in range but not shooting optional
   behaviour, the behaviour fails if the unit just takes its time for aiming (or
   cannot shoot at all) or has any other reason not to shoot.
 - Added avoidNeutral (targetting) and collideNeutral (projectiles) weapon tags.
 - Added verticalSpeed (float, default: 3.0) unitDef tag  for non-fighter/bomber
   planes to define the speed of takeoff and landing (or loading).
 - Made missiles obey burnblow=1 (existing tag), the missile will explode in midair
   instead of turning away or falling down when its flighttime expires if the tag is set.
 - Added the 'customParams' table to both featureDefs and weaponDefs
   (accessible via the lua FeatureDefs and WeaponDefs' tables).
 - only add ".wav" extension for unitdef sounds if it is missing
 - Made MeleeWeapon obey impulseFactor.

Maps:
 - Maps have their own resource_map.lua/resource_map.tdf now.
 - converted map config scripts to lua format (LuaParser / MapParser)
   - MapOptions.lua is now handed the 'Map' table information as well
     (allows one to write a generic MapOptions.lua file that accesses
     the SMD/SM3 files to retrieve the defaults)
   - the SM3 format is yet to be converted to the lua format
     (but its MapInfo information is)
 - added SMF height overrides in the SMD file, example:
    smf = {
      minheight = -100.0f,
      maxheight =  200.0f,
    }
   (note:  these values can be changed by MapOptions)
 - new water tags (mostly used by the BumpWater renderer):
  - shoreWaves           (true)
  - forceRendering       (false)
  - ambientFactor        (1.0)
  - diffuseFactor        (1.0)
  - specularFactor       (1.0)
  - specularPower        (20.0)
  - diffuseColor         float3(1.0, 1.0, 1.0)
  - specularColor        float3(light.groundSunColor)
  - fresnelMin           (0.2)
  - fresnelMax           (0.8)
  - fresnelPower         (4.0)
  - reflectionDistortion (1.0)
  - blurBase             (2.0)
  - blurExponent         (1.5)
  - perlinStartFreq      (8.0)
  - perlinLacunarity     (3.0)
  - perlinAmplitude      (0.9)
  - foamTexture
  - normalTexture
  - numTiles
  - caustics (texture table)

COB:
 - Added new COB get constants MIN (131), MAX(132) and ABS(133).
 - Added the SONAR_STEALTH (108) COB get/set parameter

LUA changes:
 - Added 'teamcolors.lua' to the installers
 - Renamed 'gui.lua' to 'luaui.lua'
 - Removed LuaCob, and redirected Cob2Lua calls to LuaRules
 - removed the following compatibility defines from luaconf.h
   (can break compatibility with old lua scripts):
    LUA_COMPAT_GETN
    LUA_COMPAT_VARARG
    LUA_COMPAT_MOD
    LUA_COMPAT_LSTR
    LUA_COMPAT_GFIND
    LUA_COMPAT_OPENLIB
 - Moved most of the LuaUI call-outs into LuaUnsyncedRead
   and LuaUnsyncedCtrl. The LuaUnsyncedCtrl call-outs require
   that the modUICtrl variable be enabled for gadget scripts
   to use them.
 - Moved most of the LuaUI call-ins into LuaCallInHandler and
   LuaHandle. The moved call-ins require that the modUICtrl
   variable be enabled for gadget scripts to receive them.
 - Updated included gadgetHandler
 - Removed unwanted/confusing widgets.
 - fonts.lua can load fonts from the VFS
   (and will create LuaUI/Fonts/ if it does not exist)
 - Removed the unused CommandDesc 'hotkey' member
 - Renamed CommandDescription's  'onlyKey'  to  'hidden'
 - lua scripts now get first crack at all mouse events
 - Treat SDD file sizes as dynamic, so that lua scripts can
   be reloaded while dev'ing without having file size mismatches
   (LuaRules, LuaGaia, mod widgets, etc...)
 - Added some new constants to the lua Game{} table.
 - Added the dynamic HeightMapTexture
  - FLOAT32/LUMINANCE format, NEAREST/NEAREST filtering
  - can be accessed by lua scripts using '$heightmap'
  - can be disable by clients with 'HeightMapTex=0' (config parameter)
 - Added multiple new callins:
   - UnitEnteredWater(unitID, unitDefID, unitTeam)
   - UnitEnteredAir(unitID, unitDefID, unitTeam)
   - UnitLeftWater(unitID, unitDefID, unitTeam)
   - UnitLeftAir(unitID, unitDefID, unitTeam)
   - PlayerChanged(playerID)  (player changed team or spectating state)
   - TeamChanged(teamID)      (team changed allyteam, not useful yet)
   - UnitCommand(unitID, unitDefID, unitTeam, cmdID, cmdOpts, cmdParams) (note that cmdOpts is a number)
   - UnitMoveFailed()
   - MoveCtrlNotify(unitID, unitDefID, unitTeam, data)
     - currently called with data = 1 if the unit hits the ground and stops
     - return true to disable the unit's MoveCtrl
   - ProjectileCreated(projectileID, projectileOwnerID) (arg #2 is -1 if no owner)
   - ProjectileDestroyed(projectileID)
   - GamePreload() (Called at the end of the loading process)
   - GameStart()   (Called when the game is about to start)
   - TerraformComplete(UnitID, UnitDefID, UnitTeam, BuildUnitID, BuildUnitDefID, BuildUnitTeam)
     (it gets called after the terraforming for a construction is complete (once
      per terraforming builder), the return value is whether the con should stop
      building.)
   - DrawGenesis()
     - called immediately following Update()
     - called even when the game window is minimized
     - modelview and projection matrices are identities
     - can be used to update GPU-side physics simulation
     textures and custom per-unit textures
   - a real ViewResize() call-in
 - Added the unicode values to the lua KeyPress() and KeyRelease() call-ins
 - Replaced Spring.GetMouseMiniMapState() with:
    Spring.GetMiniMapGeometry() ->
      posX, posY, sizeX, sizeY, minimized, maximized, <false | "left" | "right">
 - Changed the GetUnitNearestEnemy() lua call-out to:
               GetUnitNearestEnemy(number unitID[, number range[, boolean useLos=true]])
 - Added geometry shader support to LuaOpenGL
 - Added Spring.ValidUnitID(number id)    -> boolean
 - Added Spring.ValidFeatureID(number id) -> boolean
 - Added Spring.GetUnitIsDead()
 - Added Spring.GetModUICtrl()
 - Added Spring.GetViewGeometry()   -> sizeX, sizeY, posX, posY
 - Added Spring.GetWindowGeometry() -> sizeX, sizeY, posX, posY
 - Added Spring.GetScreenGeometry() -> sizeX, sizeY, posX, posY
 - Added Spring.IsAboveMiniMap(x, y) -> boolean
 - Added Spring.GetUnitLastAttacker()
 - Added Spring.GetUnitFuel()
 - Added Spring.SetUnitFuel()
 - Added Spring.GetUnitSensorRadius(unitID, <type>)
 - Added Spring.SetUnitSensorRadius(unitID, <type>, radius)
 - new projectile call-outs:
     Spring.GetProjectilePosition(projectileID) -> px, py, pz
     Spring.GetProjectileVelocity(projectileID) -> vx, vy, vz
     Spring.SetProjectilePosition(projectileID, px, py, pz) -> nil
     Spring.SetProjectileVelocity(projectileID, vx, vy, vz) -> nil
     Spring.SetProjectileDetonate(projectileID) -> nil
 - added the GL evaluator functions to the lua GL interface
   (note the gl.EvalEnable() and gl.EvalDisable() can only be
   called in a gl.Eval(func) block).
 - Added Spring.SetUnitCollisionVolumeData(id, xs, ys, zs, xo, yo, zo, vtype, ptype, paxis)
     and Spring.SetFeatureCollisionVolumeData() (same args)
 - Added Spring.SetLastMessagePosition(x,y,z)
 - Added Spring.SetUnitLosMask(unitID, allyTeamID, number | table) -> nil
     and Spring.SetUnitLosState(unitID, allyTeamID, number | table) -> nil
 - Added Spring.FixedAllies()
 - Reverted the GetPositionLosState() to its original configuration (no air los)
 - Added Spring.IsPosInLos()
 - Added Spring.IsPosInRadar()
 - Added Spring.IsPosInAirLos()
 - Added Spring.PauseSoundStream(), Spring.GetSoundStreamTime(),
         Spring.SetSoundStreamVolume(number)
 - Added burst, burstRate and projectiles to Spring.SetUnitWeaponState
 - Added Spring.AddUnitIcon(string name, string texture
                            [, number size[, number distance[, bool radiusAdjust]]])
         Spring.FreeUnitIcon(string name)
 - Added Spring.SetUnitSonarStealth()
 - Added Spring.SpawnCEG(tag, px, py, pz, dx, dy, dz, rad, dmg) synced callout
 - Added Spring.SetHeightMapFunc(lua_func,arg1,arg2,..),
         Spring.AddHeightMap(x, y, h) -> `final height`
         Spring.SetHeightMap(x, y, h [,t]) -> `absolute value changed`
 - Added Spring.ExtractModArchiveFile(path) callout
   For example, Spring.ExtractModArchiveFile("sounds/boom.wav")
   will create a directory "sounds/" and extract "boom.wav" to it.
 - Added Spring.GetUnitPiecePosDir(unitID, piece) -> posx,posy,posz, dirx,diry,dirz
 - Added Spring.GetUnitVectors(unitID) -> {front_x,front_y,front_z},{up_x,up_y,up_z},{right_x,right_y,right_z}
 - Added Spring.GetUnitWeaponVectors(unitID,weaponNum) -> wpos_x,wpos_y,wpos_z, wdir_x,wdir_y,wdir_z
 - Added gl.ActiveShader(shaderID, function(), ...) (safe way to set shader uniforms in non-drawing code)
 - Added gl.DepthClamp(bool)  (not always available)
 - Added gl.UnsafeState(number, [bool reverse, ] function, ...)
   (glEnable() / glDisable() for unknown states; considered 'unsafe')
 - Added Occlusion Queries:
   - Added gl.CreateQuery() -> query
   - Added gl.DeleteQuery(query)
   - Added gl.RunQuery(query, function, ...)
   - Added gl.GetQuery(query) -> number
 - Added the following unsynced query call-outs:
   - Spring.GetUnitLuaDraw()
   - Spring.GetUnitNoDraw()
   - Spring.GetUnitNoMinimap()
   - Spring.GetUnitNoSelect()
 - Added the fbo 'readbuffer' parameter
 - Added gl.ReadPixels(x, y, w, h [,format])
 - Added StencilTests:
   NOTES: The engine expects that the stencil buffer be left in a
   state of all 0's when a task has finished with it. This
   is not enforced by the lua backend.
   - Added gl.StencilTest(bool)
   - Added gl.StencilMask(bits)
   - Added gl.StencilFunc(func, ref, mask)
   - Added gl.StencilOp(fail, zfail, zpass)
   - Added gl.StencilMaskSeparate()
   - Added gl.StencilFuncSeparate()
   - Added gl.StencilOpSeparate()
 - Added gl.BlendEquation()
 - Added gl.BlendEquationSeparate()
 - Added gl.BlendFunc()  -- redundant
 - Added gl.BlendFuncSeparate()
 - Added gl.Blending() convenience names:
    name           blend_src    blend_dst             enabled
    "add"          ONE          ONE                   true
    "add_alpha"    SRC_ALPHA    ONE                   true
    "alpha"        SRC_ALPHA    ONE_MINUS_SRC_ALPHA   true
    "reset"        SRC_ALPHA    ONE_MINUS_SRC_ALPHA   true
    "disable"      SRC_ALPHA    ONE_MINUS_SRC_ALPHA   false
    "color"        SRC_COLOR    ONE_MINUS_SRC_COLOR   true
    "modulate"     DST_COLOR    ZERO                  true
 - Added Picking support:
     gl.RenderMode()
     gl.SelectBuffer()
     gl.SelectBufferData()
     gl.InitNames()
     gl.PushName()
     gl.PopName()
     gl.LoadName()
 - Added gl.Texture($shading) & gl.Texture($grass)
 - Allowed to use gl.CopyToTexture with non GL_TEXTURE2D, i.e. GL_TEXTURE_RECTANGLE
 - Modified Spring.GetVisibleUnits() so that the team specifier can
   use the ALL_UNITS, ALLY_UNITS, ENEMY_UNITS, and MY_UNITS values.
 - 'facing' parameters can now use long strings: 'north', 'south', 'east', 'west'
 - Spring.UnitCreated() call-out now accepts unitDef names and unitDef IDs
 - Spring.SendCommands() can use a bunch of string arguments as well as the old
   table format. e.g Spring.SendCommands('echo aoeu', 'info 2', 'specteam 0')
 - Fixed Spring.UnitRendering interface to make it possible to emulate the default 3do/s3o shaders
   - fixed $shadows texture params (you can now use shadow2DProj() in glsl)
   - fixed wrong (!=0) check if uniform locations are set (they begin with 0!)
   - added new uniforms: cameraposloc,shadowloc,shadowparamsloc
   - added new culling tag, so you can enable s3o backface culling w/o using a displaylist
   - auto enable alphatest (+blending in case of cloaked stuff) for luaUnitMaterials
     (alphatest: 0.5 for opaque and 0.1 for cloaked stuff)
 - Fixed missing return;'s in gl.LoadMatrix() and gl.MulMatrix()
 - Fixed WarpMouse() for dual mode (minimap on the left).
 - Fixed the 'frame' table value returned by Spring.GetTeamStatsHistory()
   (and added the 'time' value, which is in seconds).
 - Fixed full-view spectators get all LuaUI  RecvLuaMsg()  messages now.
 - Fixed Spring.SetFeaturePosition().
 - Fixed Spring.SetFeatureDirection().
 - If Spring.SetDrawSky(false) is set, do not draw the sun.
 - Fixed s3o recognition in LuaUnitDefs

AI:
 - Added new ai value AIVAL_SCRIPT returning start script text.
 - Removed ABIC AI stuff that no-one is using.
 - Added AIHCGetUnitDefById, AIHCGetWeaponDefById, AIHCGetFeatureDefById

Unitsync:
 - Added LuaParser API to unitsync.
 - Added OpenArchiveType(name, type) to unitsync
   (type can be "zip", "7z", "dir", or "hpi").
 - Added 'const char* GetSideStartUnit(int side)' to unitsync.
 - Added InitDirListVFS(path, pattern, modes) and
         InitSubDirsVFS(path, pattern, modes)
 - Mod/Map Options : 'section' option type added
 - Mod/Map Options : 'style' option added, syntax not defined yet

Bugfixes:
 - Fixed Aircraft units that can't land not stopping when reaching the final waypoint.
 - Fixed display of times in the EndGameBox (For example 9:07 displayed as 9: 7)
 - Fixed the grey flashing that sometimes happened when making new buildings
 - Prevent decay when the builder or factory is waiting (executing a wait command).
 - Fixed positions occupied by units with a maxspeed of zero (hubs, etc) being considered
   valid build-sites.
 - Fixed division by zero if two units are in the exact same spot and collide.
 - Fixed negative pings
 - Fix a dangling pointer when using ground decals. Could have caused desyncs
   and LuaUI bugs.
 - Fixed possible out of bounds map reads that could cause crashes
 - Fixed /cheat and /skip not working in demo-playback mode
 - Fixed /noSpectatorChat
 - Fixed /fpshud polarity
 - Randomize unitIDs
 - Fixed dds mipmapping filter (was GL_NEAREST_MIPMAP_LINEAR).
 - Fixed dynamic water with geforce 8x00
 - Fixed it so that units using ScriptMoveType can not be pushed
 - Fixed an infinite recursion in the LuaUI layout handler
 - Fixed the Lua SendToUnsynced() stack check bug
 - Fixed ScriptMoveType vs. unit pushing
 - Fixed "cloaked units were invisble underwater" with DynWater
 - Blocked team changes for dead units
 - Fixed beamlaser damage vs shields
 - Fixed smoke textures loading from resource.tdf (resources/graphics/smoke/smoke00 .. smoke11).
 - Fixed clipping issue with units begin built.
 - Don't show two statistic windows after demo watching.
 - Always create/update the perlin texture used by shields and not only if shadows are enabled.
 - Fixed ctrl+c, it searches now for the iscommander tag instead for the commander category.
 - Fixed a wrong rotation in ApplyTransform() (which is used by lua's gl.UnitPieceMultMatrix).
 - Fixed black lines on CEGs when AntiAliasing is enabled.



-- 0.76b1 --------------------------------------

Installer:
- Add new installer SideBanner, Spring icon and ArchiveMover icon all
  contributed by AF.
- Put springcontent.sdz and bitmaps.sdz in upgrading installer.
- Installer greatly improved - all content is downloaded from the internet based
  on which mods and maps you choose to install.
- No more updating installer because updating and full one would be nearly
  identical (in size and functionality).
- Added the following original content mods to the installer (downloads):
  -Gundam
  -Kernel Panic
  -Evolution
  -Spring: 1944
  -Simbase
- Added springsettings.exe by koshi.
- Added ArchiveMover by zizu. Automatically moves .sdz and .sd7 files to the
  correct place (Spring folder\maps\ or Spring folder\mods\)
- Moved to Satirik's lobby, huge amount of changes.
- Moved shaders into springcontent.sdz
- Replacement Bark, bleaf and foam images.

Spring engine varying changes:
- A lot of networking code was refactored.
- Reintroduced heightMod to TryTarget.
- New aircraft command CMD_IDLEMODE, it switches between landing when idle
  and not landing.
- Cache input and output of GetWantedDir to save a lot of expensive calculations
  for a little loss of accuracy.
- Tiny speedups in LosAdd and SafeLosAdd.
- Optimized unnecessary sqrt in GuiTraceRay.
- Made the replay format better:
  - It has a proper header now with version field instead of the entire file
    being just a data blob.
  - The header has made the gameSetup script.txt modifications redundant: the
    UnixTime and Spring Version are in the header, and the gameSetup script is
    stored unmodified now.
  - It stores a game ID, this can be used to match replays of the same game together.
  - It stores the winning ally team, if any.
  - It stores player stats.
  - It stores team stats.
  - It stores game duration, both in game time and wallclock time.
- Small messages are once again send together in one packet.
- Stop animations when network lags (timeout set to 0.5 sec).
- Added some OGGVorbis sound support.
- Added behavior to mobile units so that they will start chasing when the target
  is running away, but before the target exits weapons range, allowing the unit
  to fire continuously at the retreating unit, instead of the cycles of firing,
  then running to catch up that existed prevously.
- Added client side network traffic tallying (per packet type).
- Lasers no longer use their full texture on shots that hit before their full length.
- Negative damage now allowed.
- Log the version of some of the major libraries (SDL, GL, GLEW, AL)
- Bump the unit-limit to 10000.

Lobby interface (unitsync, game setup):
- Added new start positions mode Choose Before Game. Useful for AIs, you can
  select the starting position of players from the client.
- Gap removal in GameSetup, players/teams/allyteams can now be given\
  with gaps in the numbering, e.g. PLAYER10 and PLAYER14 in an 1 vs 1.
  Ordering does still matter.
- Unitsync Java bindings now have a version number.
- Checksum is now read from 7z/zip archive header instead of checksumming entire
  file, making things like map list reloading faster by a huge amount.
- Added GetPrimaryModVersion() to unitsync.
- Bumped to ArchiveCache version to 6 ... ArchiveCacheV6.txt
- Applied patch by tc making Spring's configuration variables available through
  unitsync.
- Disabled recursive directory scanning for .sdd and omitted files within
  .../hidden/*  directories from the scan.
- Added the following unitsync calls:
               int GetModValidMapCount()
       const char* GetModValidMapCount(int index)
  - Valid maps are listed in the mod's "ValidMaps.lua" file.
  - A valid map count of 0 means that any map can be used with the mod.
  - This can be used in concert with LuaRules to setup multi-player scenarios
    and tutorials.

AI interface:
- Exposed unit->maxSpeed to the AI interface.
- Added CallLuaRules() to CAICallback.
- Added 'AIDLL=LuaAI:' -> CTeam::luaAI handling for LuaAI.
- Added AI unloading after team is destroyed.
- Allow GlobalAIs to send a startposition.

User Interface:
- Added the CTRL modifier to area reclaims to allow reclaiming your own wrecks
- Removed some hard-coded key bindings and replaced them with:
    edit_return
    edit_escape
    edit_complete
    edit_backspace
    edit_delete
    edit_home
    edit_end
    edit_prev_line
    edit_next_line
    edit_prev_char
    edit_next_char
    edit_prev_word
    edit_next_word
- Added some reasonable default keybindings for all/ally/spec chat messaging:
            enter -> send to <last send type>
       Ctrl+enter -> send to All
        Alt+enter -> send to Allies
      Shift+enter -> send to Spectators
  (Note that the modifier versions can be used to change the send mode ever
   while typing the message.)
- Added the CTRL modifier to area reclaims for reclaiming all features.
- /specfullview 3 is the new default for spectating and watching demos.
  (can view and select all units)
- Added the ctrlpanel.txt "frontByEnds" option. (let's you use the endpoints to
  define a front instead of the midpoint and one of the ends.)
- When a factory is set on repeat, alt+build-click inserts the order as a
  no-repeat and right after the currently built unit. Behavior is unchanged
  if repeat is off.
- Added water lines while placing unit builds.
- Moved the clock and fps indicators to the upper right hand corner.
  (the default setup results in overlaps with the player info text.)
- Modified the LOS view to better show the los-only and radar-only conditions
    dark  = no los, no radar
    white = los + radar
    blue  = los-only
    green = radar-only
    red   = jammed area
- Disabled shadow generation when using LOS viewmode. (would be better to add
  shadows in LOS mode, but might as well avoid the shadow generation overhead
  until the shadows are added.)
- Make Fight be able to be given a line command, like move already can be.
- Only add the SelectAI button if the current selection has valid GroupAIs.
- Change default keybinding for createvideo to Ctrl+Shift+F10 (was Any+F10),
  so it is less easy to accidentally hit it.
- Change savegame default keybinding from Any+F8 to Ctrl+Shift+F8,
  for the same reason as the createvideo keybind change.
- Improved view centering for the Free Camera mode.
- Made nano-particles unsynced. (and respect maxParticles)
- Added '/cross [size]'.
- Added .godmode [0|1] -- allows all players (even specs) to control all units.
- Added a team parameter to .give: .give [amount] <unitName> [team] @x,y,z
- .kick and .kickbynum messages are filtered.
- Changed '/grabinput' to '/grabinput [0|1]', and added state reporting.
- Added the "/grounddecals [0|1]" command.

Modinfo / modrules tags:
- Allow for the modder to define whether the crashing planes (and/or units
  running long Killed() scripts) can be fired on via modrules.tdf new section:
    [FIREATDEAD]
    {
      fireAtKilled=0;
      fireAtCrashing=0;
    }
  The defaults are to disallow both (Spring 0.75 behaviour, both variables set
  to 0). Spring 0.74 behaviour (allow both) can be emulated by setting both
  variables to 1.
- Added modinfo.tdf 'version', 'mutator', and 'shortName' tags.
- Added the following to modrules.tdf (default values shown):
    [DISTANCE] {
      builderUse2D=0;
    }
    [EXPERIENCE] {
      powerScale=1.0;
      healthScale=0.7;
      reloadScale=0.4;
    }
- Adds [experience] { experienceMult = 1.0; } to modrules.
- Adds [flankingBonus] { defaultMode = 1; } to modrules.
- Replaces the old bonus shield system with flanking bonus

Unit / feature definition tags:
- The TDF tags MetalStorage and EnergyStorage now override the StartMetal and
  StartEnergy specified in the startscript, instead of the other way round. If
  MetalStorage or EnergyStorage isn't specified the default values for commander
  units are StartMetal and StartEnergy. For other units the default remains 0.
- Moved the buildOptions definitions into the unitDef definitions, LuaParser
  handles backwards compatibility.
- Changed init_cloaked to initcloaked.
- Add a tag 'pushResistant' to UnitDef. If set to true, a unit will not be
  pushed out of the way by another when their footprints overlap, nor will
  it respond to BuggerOff directives when the other party has an important
  move order. Defaults to false.
- Added a per-soundfile volume control format for unitdefs
    sounds = {
      ok = 'oksound',
      cancel = {
        'cancel1',
        'cancel2',
      },
      select = {
        { file = 'selsound1', volume = 2.0 },
        { file = 'selsound2', volume = 2.5 },
        etc...
      },
    }
- Features have new tag "reclaimTime" defining how long they take to reclaim,
  default is metal+energy.
- Added tags:
    transportUnloadMethod = <integer>;  // 0 - land unload, 1 - flyover drop, 2 - land flood
    fallSpeed = <float>
    unitFallSpeed = <float>
  These dictate the speed of units being dropped from the transport.
  fallSpeed is used on the transports FBI file, to dictate the speed of all
  units it drops, unitFallSpeed is used on each transported unit to override
  fallSpeed.
- Added flighttime functionality to cannons.
- Added flighttime to bombdroppers.
- Added FBI tag cantBeTransported=0|1, if set to 1 no transport can load this unit.
- Added FBI tag minTransportSize=int, determines the smallest size footprint
  that the transport can load
- Added FBI tag minTransportMass=float, determines the smallest mass unit that
  the transport can load.
- Removed the check for Air movetype for holdSteady FBI tag, so now ground
  transports can use it too.
- New FBI tag for transports; float unloadSpread: Controls the spacing between
  units in an area unload command, works as a multiple, default is 1.
- Added the 'decloakSpherical' unitDef tag  (defaults to true).
- Added optional 3D ranging for all builder operations.
  (build, repair, reclaim, etc...) (per-unitdef buildRange3D=true)
- New unitDef parameters:
    int    flankingBonusMode
    float  flankingBonusMax
    float  flankingBonusMin
    float  flankingBonusMobilityAdd
    float3 flankingBonusDir
- Added the "canSelfDestruct = true" unitDef tag.
- Enable CEGs to be tied to pieces of exploding units
  (CEG replaces the default smoke if used, but not the miniscule fire-effect)
- Added CEG opcodes y, x, a, p and q. Except for p those operate on a set of 16
  buffers that store a float value each.
  y# - Yank: Stores the running value in the buffer # and returns 0.
  x# - Multiply: Multiplies the value with the contents of buffer #.
  a# - Add: Adds the contents of buffer #.
  p# - Pow: Returns the #th power of the value.
  q# - Buffer Pow: Like Pow but uses the contents of buffer # as the exponent.
- Add a tag "factoryHeadingTakeoff" (on request of the SWS folks to prevent some
  clipping issues) which controls the takeoff behavior of TAAirMoveType aircraft.
  True (default) means planes start matching their factory's heading right after
  taking off from the pad, false means they maintain the heading of the pad
  until reaching wantedHeight.
- Added [CONSTRUCTION] section to Modruless.tdf:
  constructionDecay (bool, default true): Should constructions decay if noone is working on them?
  constructionDecayTime (float, default 6.66): How long until the decay starts?
  constructionDecaySpeed (float, default 0.03): The speed of the decay,
  whereby buildTime*decaySpeed = time for a total decay so higher = slower decay
- Added unit FBI collide tag (boolean, default: 1), currently affects only planes:
  If set to 0 the plane will not collide with any other unit. Most notably this
  saves the CPU-heavy collision checks every frame (big performance boost!) and
  avoids the damage planes normally take from bumping into each other.
  Projectiles will still collide with the units normally.

Weapon definition tags:
- Added heightBoostFactor - a float tag that gives control of cannon height
  range boost (more than 1 means increased range, 0 means the cannon has fixed
  range regardless of height difference to target. default is a magic value
  calculated on weapon init, based on range tag and theoretical max range.)
- Added heightMod tag (height difference is multiplied by this value before
  checking range), default 0.8 for Cannon weapon type, 0.2 for everything else
  (i.e. stays as it was). Beamlasers have heightmod=1 by default so they use
  pure spherical targeting.
- Added GroundBounce, WaterBounce, NumBounce, BounceSlip, BounceRebound, and
  bounceExplosionGenerator tags.
- New tags beamttl (default: 0) and beamdecay (default: 1) for the beamlaser.
  Beamttl defines the time (in frames) the beam will stay after being fired and
  beamdecay defines the speed of the fadeout (each frame the beam's intensity is
  multiplied with that value). This applies to the single-frame beams the weapon
  emits, if it has a beamtime it will emit one such beam every frame, which is
  only useful if the source of the beam moves a lot (gives a cool trail effect).
  It's primarily intended for beams with a beamtime of one frame (which often
  simulate very fast shots instead of constant streams, e.g. railguns) so they
  don't disappear immediately.
- Added fixedLauncher tag (bool) for missiles, starburst missiles and torpedoes,
  this makes the projectile spawn with the orientation of the shooting piece
  instead of their normal orientation. The weapon will not properly check if
  allies are in the way so make sure you align the launchers in a way that
  won't hammer right into your own forces and perhaps use collideFriendly=0.
  FixedLauncher conflicts with trajectoryHeight and IMO combining them is
  pointless anyway so don't use both on a weapon.
- Added projectiles tag (int), each time a weapon fires this many projectiles
  are spawned (on the same frame). Make sure you put them on different
  trajectories somehow (sprayangle or different firepoints) because otherwise
  they'll all be clumped in one shot. Can be set to 0 as well for script trigger
  weapons and can be combined with burst.
- Missiles and starburst missiles now obey smoketrail, set it to 0 to disable
  the smoke. To get a missile without smoketrail you have to define the weapon
  as a missile with WeaponType=MissileLauncher in the tdf.
- Missiles, starburst missiles and torpedoes now use flighttime if present
  instead of the hardcoded formula (which is still used if flighttime is not
  present)
- Added SubMissile tag (bool) for TorpedoLaunchers, if set to 1 the torpedo will
  travel like a missile outside of water. It will not emit a smoketrail, though.
  When fired from a plane it will behave the same way but the plane will
  probably be considered a fighter, not a bomber.
- Added fireSubmersed tag (bool), defaults to the value of waterweapon. If set
  the weapon can fire underwater, if not then not. Use it for weapons that
  cannot fire underwater but can hit underwater targets. Works even for
  torpedoes.
- Starburst missiles now obey turnrate for the turn at the peak of their flight
  (if supplied, otherwise the old value is used).
- All weapons (save for the Rifle which noone uses anyway) can now attack
  underwater targets if they have waterweapon=1 set.
- Bombs can use manually defined burst and burstrate values instead of
  autogenerated ones by using the new manualBombSettings tag (bool). Keep in
  mind that (roughly) burst*burstrate defines the area in which the bomber is
  willing to drop the bomb so if you make it too small the bomber might miss
  the drop area and not drop any bomb.
- Added myGravity tag (float) for ballistic weapons (Cannon and Bomb), it
  overrides the map gravity if used. Regular map gravity is around 0.2.
- Bombs now obey Accuracy and SprayAngle.
- Added ShieldStartingPower tag (float) for shields, if set the shield starts
  with this much power instead of 0.
- Renamed flareEfficency -> flareEfficiency.
- Added the weaponDef 'cameraShake' tag.
- Added the dance tag for missilelaunchers that makes the missile move around
  randomly. Unlike wobble it doesn't rotate the missile and it prevents the
  missile from going too far off course so a dancing swarm will remain coherent.
- Beamlasers ignore beamtime if new tag "beamburst" is set. (for emulating
  weapons that do damage in bursts)
- New weapon FBI tags:
    WaterBounce and GroundBounce: (default: false)
      Boolean to allow a projectile to bounce off of a surface.
    BounceSlip: (default: 1)
      Amount of lateral speed kept by the projectile after it bounces.
    BounceRebound: (default: 1)
      Amount of vertical speed keeps and reverses.
    NumBounce: (default: -1)
      The number of bounces a weapon will make. -1 indicates no limit.
- Added the ability to bounce for Torpedos, Missiles, Lasers, Cannons, and Emgs.
- Added bounceExplosionGenerator tag, which defines an explosion generator to
  run when a projectile bounces.
- Added the tag "hardStop" (bool, default 0) which, if used, makes the laser not
  fade if it doesn't hit before hitting its range limit and instead has the
  laser stop immediately and contract, as if it had hit something. This looks
  better with really long lasers, especially those that are longer than their range.
- Weapon projectiles can now spawn a CEG at their position every frame using
  the cegTag weapon tag.
- ProximityPriority tag - acts as a multiplier for the distance to the target
  in the priority calculation. Note that negative values make weapons prefer
  distant targets.
- Adds three opcodes to the CEG definitions:
 - m (modulo or sawtooth wave) returns the remainder of the running value
   divided by m's parameter (100 m24 returns 4),
 - s (sine) returns the sine of the running value with the parameter acting as
   the amplitude,
 - k (discrete) returns the running value floored to an integral multiple of
   the parameter.
- All weapon projectiles that have a TTL now supply their remaining ttl-value as
  the damage param to their trail CEG (Flame projectiles use curTime instead).
- Added alwaysVisible weapon tag, makes the projectile visible, even without LOS.
- Added the weapon tag leadLimit that limits the maximum distance a unit will
  lead a target (default is -1 which means infinite).
- Added the weapon tag leadbonus which is multiplied with the unit's experience
  and added to the lead limit.
- Added the weapon tag predictBoost (default 0 for non-burnblow, 0.5 for
  burnblow weapons).


Bugfixes:

- Fixed cannons not able to shoot as far from high ground as they should.
- Fixed infinite lower cylinder when cylindertargetting is active.
- Loaded air transports no longer land on stop command .
- Fixes in glBallisticCircle. (use heightmod also in drawing range circles.)
- Spring now returns 0 when started with -V, -h or -p.
- Fix random start positions. (positions are handed out before gaia team is added)
- CMD_REMOVE also works for idle factories (with move/patrol queues)
- Changed Cannon::GetRange2D so it uses something closer to real-world physics.
- Fixed Melee weapon always aiming west.
- Do not allow commands with out-of-map destinations.
- "Connecting to server" message now does not pop up when starting without startscript.
- Commandline is now parsed before the filesystemhandler starts up (speedup
  starting with arguments like -V or -h).
- Fixed builders with area reclaim sometimes going out of their designated circle
- Bombs now obey Accuracy and SprayAngle.
- Fixed lightning weapons having a hardcoded inaccuracy, made it obey accuracy
  and sprayangle tag instead.
- Fixed Lightning weapons not doing damage to shields.
- Possible fix for the disappearing healthbars.
- Fixed crashbug when exiting the GroupAI, sharing and quit boxes in an unusual way.
- Fixed starburst missiles so they stop their engines after they travel out of range.
- Fixed a possible load/save bug.
- Fixed crash in DamageArray() copying constructor.
- Don't say 'content error' if modrules.tdf isn't found.
- Improved error reporting in GetTDFName and LoadMap.
- Fixed replays.
- Fixed savefiles on non-Windows OSes.
- Fixed the run-time Spring.MakeFont() call-out.
- Fixed beamlasers so they don't ignore CollideFriendly.
- Fixed both CollideFeature and CollideFriendly for weapontype=Rifle.
- Fixed unloading of aircraft.
- Fixed crash when sharing units with a GroupAI other player doesn't have.
- Fixed .team, .setminspeed and .setmaxspeed when playing a demo locally.
- Fix groundscars turning white after using LOS overlays or enabling shadows.
- Better error reporting in case of global AI version mismatch.
- Fix SM3 when resizing windows.
- Don't profile the water renderer on voidwater maps.
- Weapons now use AimFromWeapon to determine the part to aim from, this prevents
  waggling and failing to aim at close ranges. To simulate the old behaviour
  make AimFromWeapon return the same piece as QueryWeapon does.
- Melee weapon now reports a proper angle to AimWeapon.
- Made starburst missiles obey startvelocity and weaponacceleration.
- Try to minimize damage caused by LuaUI crashes until cause is found by
  disabling LuaUI after several errors happen.
- Hackish fix for units sometimes not going to factory designated rally point
- Install the game/fonts/*.ttf files to fonts/.
- Handle a missing argument to .skip a little better.
- Fix error message for missing font.
- Take screenshot of entire window (rather than left half only) in dual-screen mode.
- Lua stack was changed to fix some segfaults.
- Prohibit spectators (except for the host) from changing the gamespeed unless
  cheating is enabled.
- Fix an exploit where partially reclaimed corpses that are turned into wreckage
  end up being worth more than the remaining value of the corpse itself.
- Fix weaponAcceleration typo causing major bugs with nukes and vlaunch weapons et al.
- Fix two "unknown net msg" errors in CPreGame when playing certain demos.
- Fixed a crash bug  (lastColWarning == NULL) in TAAirMoveType.
- Fixed a crash in AirMoveType.cpp.
- Removed the automatic 'userInputPrefix' tracking for incoming messages
- Fixed the unitsync GetUnitFullName().
- Ignore used writing keypresses  (for bindings like:  'bind a+u edit_next_word')
- fixes a bug in LuaUnsyncedRead::TraceScreenRay() when using dualscreen mode
  and minimap is on left.
- Unit pieces inherit alpha threshold from owner.
- Fixed jittery falling units.
- Fix timeout while loading / pathing
- CommandFallback was broken wrt return values, fixed.
- Improved dgun responsiveness. (still not perfect, but at least shoots through
  features now)
- Construct a proper orthonormal basis for muzzle-flame bitmaps.
- Gracefully handle missing script failure.
- Fixed speed and pause in replay.
- Fix for teleporting units when area-unloading out of map.
- Fix for uadded tracking of PushMatrix and PopMatrix Lua call-ins to reduce
  number of gl errors.
- Fix ghosted buildings always being drawn with default facing.
- Fixed weapon TDF 'fireStarter' tag, for all weapon types.
- Units, when they are within range, but unable to hit the target of an attack
  command, will move sideways.
- Fixed the bug where laserprojectiles had weird garbage on the front if the
  projectile was within lod distance.
- Fixed set HEADING COB variable so it updates unit direction.
- Fixed giving commands while recording a video.
- Fixed bug where after load all moving ground units stops with message
  "Can't reach destination".
- Fix for patrolling builders repairing stuff that's being reclaimed
- In the tooltip displayed on mouseover, deconstructing nanoframes didn't show
  how much metal they are producing on mouseover.
- Don't set the default shareTeam to a dead team ever.
- Fixed random mod.
- Made glPrintOutlined() almost 50% faster by lowering quality.
- Reclaimers list is now saved.
- Now error messages are broadcast to all clients.
- Paralyzers no longer damage features.
- Fixed the wait/teleport factory bug.
- Fix flying/underground units bug.
- Unhide the gaia team, and colorize by allegiance.
- Made demo not found / demo corrupt / format outdated exceptions instead of logOutput-warnings
- /quit will now quit immediately if you are the only active player.
- Fixed a 'bad team' segv in Spring.CreateUnit().
- Added the ScopedMapLoader helper to unitsync.
- Paralyzers no longer shake the camera.
- Fixed the missile and starburst texture2 only applying to the first segment of
  the smoketrail (the segment that's still part of the projectile, not a
  CSmokeTrailProjectile). Now the entire trail uses the texture.
- Fix possible segmentation faults after loading a shared object failed.
- Fixed bug where server dont send remaining data (including NETMSG_QUIT) to server
- Set ACTIVATION issues CMD_ONOFF instead of activating/deactivating, fixing
  issues with on/off not showing correct state.
- Added a check for weapon 'slavedTo' values  (content_error).
- Fixed some bugs in gl.TexEnv / gl.MultiTexEnv / gl.TexGen / gl.MultiTexGen
- Used the decoyDef ghost building models when appropriate.
- Fixed CAirMoveType planes not rotating on factory pads.
- Fixed CTAAirMoveType planes always taking off from labs facing south.
- Fixed missile-gunships from being unable to force-attack ground.
- Fixed CTRL-MOVE group orders causing units to move at snail's pace.
- Fixed mid-air explosions that occur over water triggering a water splash effect.
- Fixed the isAttackCapable() check.
- Prevent CMissileProjectile weapons with trajectoryHeight from over- or
  undershooting when firing at targets below or above attack position.
  Based the angular correction factor on missile speed.
- Not being able to lock the config file on linux is not a fatal error anymore.
- Remove the (bestDist < radius) bugs.
- Make sure the (paralyzeDamageTime >= 0).
- Added bestDist method for all area searches.
- Added a check for immobile builders that will stop internal.
  commands for when the unit has moved out of the build range.
- Fixed FlareProjectile. (flare projectile was always removed after one Update.)
- Allow for "non-decloakable" units.
- CGameHelper::GetClosestEnemyUnitNoLosTest() now includes the target's radius
  for spherical tests.
- Stunned factories don't open, build, or close.
- Players from demo once again can't change speed / pause.
- Factored out some glGetDoublev() calls (may be faster on certain GPU architectures)
- Fixed issue that some people can only get sound when hosting.
- Fixed bug in map damage loading from savegame.
- Fixed possible bug in explosions map damage.
- Fixed crash with saving after nuke was intercepted.
- Fixed ground-transports being unable to unload units on certain maps.
- Units that are still inside a non-firebase transport do not destun.
- Fixed units whose state is floating but are not in water taking water-damage.
- Print "spectator <name> left" rather than "player <name> left" if the guy
  leaving is a spectator.
- Added serializing for InMapDraw.
- Fixed bug with saving builders that terraform ground.
- Fixed stunned units being unhittable if pushed.
- Made a seperate update thread while the game loads to prevent network timeouts
  on slow computers. (thread is joined when loading finished.)
- CCobInstance::RealCall now checks if stack is big enough before getting
  arguments from stack.
- made StartBuilding measure the pitch from the center of the unit instead of
  the base to deal with units with large vertical offset.
- Put CMinimap always on back so it does not draw over the user interface.
- Moved the QueryNanoPiece COB call into synced code to hopefully fix a desync.
- Fixed the bug where a repair order on a construction whose terraforming is
  incomplete will start construction anyway.
- Fixed units terraforming the ground under units being built by factories.
- Added some protection against .wav's whose headers contain a garbage datalen.
  (was causing SEGV's with XTA 9.2)
- Change lots of printf calls to logOutput.Print().
- Don't send NETMSG_GAMEOVER when watching a demo with only 1 allyteam left.
- Throw content_error if a mod/map archive can not be found instead of only
  printing a warning in the log.  This should stop the 'missing default cursor'
  message actually meaning 'missing a mod archive'.
- Added minimap ping on game start and set lastMsgPos to something meaningful.
  Notably this fixes F3 zooming to top left corner before something interesting
  happens.
- Fixed crash when singlestep was executed in client mode.
- Spring and ArchiveMover.exe requires administrative privileges now on Windows,
  as a workaround until user directories can be specified as data directories.
- "Can't reach destination" message spam should be reduced a bit.

Lua:
- Added call-in gl.Smoothing(point, line, polygon).
- Added Spring.GetViewSizes() to LuaOpenGL.
- Added the SetLosViewColors()    call-in.
- Added the StockpileChanged()    call-in.
- Added the DefaultCommand()      call-in.
- Added the LuaUI WorldTooltip()  call-in.
- Added the LuaUI GameSetup()     call-in.
- Added GetUnitHeight()           call-out.
- Added GetFeatureHeight()        call-out.
- Added GetFeatureRadius()        call-out.
- Added GetFeatureResurrect()     call-out.
- Added SetTeamColor()            call-out.
- Added GetTeamColor()            call-out.
- Added GetTeamOrigColor()        call-out.
- Added the Spring.SetDrawSky()   call-out.
- Added the Spring.SetDrawWater() call-out.
- Added the Spring.SetDrawGroud() call-out.
- Added the gl.UnitMultMatrix()   call-out.
- Added the GetLuaAIDesc() call.
- Added the Spring.AddUnitDamage(
   number unitID,
   number damage,
   number paralyzeTime,
   number attackerID,
   number weaponID,
   number impulseX, number impulseXY, number impulseZ) lua call-out.
- Added the gl.UnitPieceMultMatrix() lua call-out.
- Added the gl.EdgeFlag() lua call-out.
- Added the Spring.GetCameraFOV()       lua call-out.
- Added the Spring.GetCameraDirection() lua call-out.
- Added unit count protection to Spring.CreateUnit().
- Added the DrawUnit() LuaRules unsynced call-in.  (for SetUnitLuaDraw())
- Added the Spring.SetUnitLuaDraw() LuaRules call-out.
- Added the GameFrame() call-in to LuaUI.
- Added the AICallIn() LuaRules unsynced call-in.  (for CallLuaRules())
- Added the Spring.GetTeamLuaAI() lua call-out.
- Added LuaUI Spring.GetGatherMode().
- Added LuaUI Spring.GetInvertQueueKey().
- Added Spring.SetUnitLineage(unitID, teamID[, bool isRoot]).
- Added Spring.GetBuildFacing() for LuaUI.
- Added Spring.GetBuildSpacing() for LuaUI.
- Removed the color info from GetTeamInfo().
- Added GetHasLag(), returns true if currently lagging behind host.
- Added PlaySoundStream and StopSoundStream for OggVorbis audio.
- Added the rank parameter to GetPlayerInfo().  (arg 7)
- Added 'autoland' to GetUnitStates().
- Added the UnitCmdDone()   call-in.
- Added the UnitCloaked()   call-in.
- Added the UnitDecloaked() call-in.
- Adedd the MapDrawCmd()    call-in.  (only for LuaUI)
- Added the unsynced Spring.GetVisibleUnits([teamID] [,radius] [,useIcons]) call-out
- Added the following to both UnitDefs[] and FeatureDefs[]
    height, radius
    minx, midx, maxx
    miny, midy, maxy
    minz, midz, maxz
- Disabled the lua DrawScreen() call-in when the interface is hidden. (note that
  the DrawScreenEffects() call-in remains active.)
- The majority of mod files are now loaded via LuaParsers, which can be edited
  to load different types of files. The default LuaParsers simply load the
  normal style files with improved error checking and speed.
- Game.armorTypes[] was changed to a bidirectional map.
- WeaponDefs[x].damages.damages[] was replaced with WeaponDefs[x].damages[index]
  (starts at 0 for the default armorType)
- Added the 'teamcolors.lua' local team recoloring LuaParser script.
- Added the gui_game_setup.lua GameSetup widget.
- Added 'ghostedBuildings' to Game[].
- Changed Game.modName to use the humanName value.
- UnitDef names are always lower case now.
- Added on-the-fly lua font texture / specfile generation.
- Added localization support in the lua tooltips and ctrlpanel.
- Generated local speed-ups for some of the installed widgets.
- Created FeatureDefNames and WeaponDefNames for LuaUI.
- Added Spring.SetUnitNeutral(unitID, bool) and Spring.GetUnitNeutral(unitID).
- Neutral units (mainly for gaia and fake features), will not be attacked.
  automatic when the attacker to be has its fireState set to "Fire At Will".
- Added a hidden fourth fireState level (3) that will shoot at neutrals.
- Added SetCustomCommandDrawData.
- Added 'extractorRadius' to the LUA Game table.
- Added Spring.IsGodModeEnabled() to LuaSyncedRead.
- Added the "gamedata/LockLuaUI.txt" check for LuaUI. If this file exists in
  the mod, then LuaUI can only load its gui.lua" file from the archive
  filesystem, thus putting the mod in full control of what LuaUI can be used
  to do  (including disabling all user widgets).
- LuaAI is now supported.
- Added custom mod / map options via Lua:
 - MapOptions.lua is to be used with LuaGaia, and belongs in the map archive,
 - ModOptions.lua is to be used with LuaRules, and belongs in the mod archive.
- Renamed cmdDesc  iconname  -> texture  for LuaUI LayoutButtons() input.
- Renamed cmdDesc  mouseicon -> cursor   for LuaUI LayoutButtons() input.
- Changed the cmdDesc double texture format to:
   '&<xscale>x<yscale>&<tex1>&<tex2>'
 (both textures can use either the named textures or '#<unitDefID>' format)
- * Added the Spring.RequestPath() lua call-out
 - RequestPath(<number moveID | string moveName>,
     startX, startY, startZ, endX, endY, endZ [, goalRadius]) -> nil | path
 - it returns a lua userdata or nil
 - the userdata has the following calls:
   path:Next([currX, currY, currZ[, minDist]]) -> nil | x, y, z
   path:GetEstimatedPath() ->
                        {[1] = {x,y,z}, [2] = {x,y,z}, etc... }, -- waypoints
     {[1] = index,   [2] = index,   etc... }  -- resolution start points
- Added Spring.GetUnitEstimatedPath() -- same return as path:GetEstimatedPath()
- Added GetEstimatedPoints() to CPathManager
- Added the NETMSG_LUAMSG net packet type
- Added the following calls to LuaUI:
   Spring.SendLuaUIMsg(msg [,mode = ''|'a'|'allies'|'s'|'specs'])
   Spring.SendLuaCobMsg(msg)
   Spring.SendLuaGaiaMsg(msg)
   Spring.SendLuaRulesMsg(msg)
- Added the RecvLuaMsg(msg, playerID) call-in to all lua scripts
- Added the weaponID to the lua UnitDamaged() for fullRead scripts
- Removed imageSizeX and imageSizeY  (potential desync). The gl.TextureInfo() call can be used instead
- Made decloakDistance a per-unit property, and made it accessible to
  synced lua scripts as the third parameter to SetUnitCloak().
- Added GetModOptions() and GetMapOptions()
- Added UnitSeismicPing()  (with a sound)
- Added the ability to set the stockpile percent
- Added the Spring.SetUnitTarget(unitID, targetID | <x,y,z>, bool userTarget) call-out
- Added the Spring.SetExperienceGrade(number) call-out (sets the experience
  steps that will trigger the UnitExperience() call-in, based on the
  limExperience varible value  (exp / (exp + 1)))
- Added the UnitExperience() lua call-in
- Added VFS.UseArchive(filename, function(...) ... end, ...)
 - allows for packaged widgets (source, textures, sounds, etc...)
 - currently only works for raw filesystem access (limited to LuaUI)
- Added the following lua call-outs to allow unsynced read access to COB global variables:
   GetCOBUnitVar(unitID, varID)
   GetCOBTeamVar(teamID, varID)
   GetCOBAllyTeamVar(allyTeamID, varID)
   GetCOBGlobalVar(varID)
 (varIDs start at 0)
- Added FBO objects to lua GL, with MRT (multiple render targets) capability, and blitting
- Added RBO objects to lua GL, which should allow for depth + stencil format
- Added lua Scream objects, which can call a function when they are garbage collected
- Added VFS.SubDirs(), to get a list of subdirectories
- Spring.SendMessage() and friends can now be used by unsynced lua code
- added Lua SyncedCtrl function Spring.SetUnitMoveGoal(unitID, posX, posY, posZ[, radius[, speed]]),
  this makes the unit move closer to the target location, to a distance of <radius> (default 0).
  This is mostly for custom commands that should have the unit moving into range,
  it doesn't affect the order queue. It's marked as unsafe.
- New Lua call-out (SyncedCtrl): Spring.SetUnitWeaponState(unitID, weaponNum, stateTable)
  StateTable is a table containing one or more of reloadstate, reloadtime (this time in seconds),
  accuracy, sprayangle, range, projectilespeed. Obviously the values will be assigned to the
  variables the keys refer to.
- Added the Spring.GetMapList() call-out to the mod ValidMaps.lua script
- Added the Spring.GetMapInfo() call-out for the ValidMaps.lua script
- Added mapSizeX and mapSizeZ to the lua Game table
- Fix GetCmdDescIndex()
- Added a seventh parameter to AllowCommand, "synced". It's a bool that is true
  when the command was sent by either a Spring-internal action or synced Lua and
  it's false if the command came from the user or LuaUI. This should facilitate
  preventing user commands to a unit while allowing LuaRules commands.
- Removed the third return value of Spring.GetTeamInfo (active) since it was broken.

COB
- Give a COB error instead of crashing for invalid explosion generator indices
  or weapon indices in emit-sfx. #
- Added COB call to "ShotX" that happens shortly before weaponX uses
  QueryWeaponX, use this for switching firepoints in bursts or when using
  multiple projectiles.
- StartBuilding now supplies the pitch as the second parameter to help with
  custom build FX.
- Fixed cob bitwise not operator (was logical not.)
- Added a MOD COB opcode for modulo division
- Introduces the COB get/set variable 103, ALPHA_THRESHOLD. It ranges from 0-255
  and changes the glAlphaFunc to use that alpha value as its minimum. In
  practice this allows disintegration-style effects or the reverse for build animations.
- Transport AI now calls the cob function 'StartUnload' which is called once
  when transport starts to lower during land flood method.
- Dropped units call the cob functions 'falling' and 'landed' so that you may
  start and stop a parachute animation.
- Added the 'cobID' unitDef tag, and the COB_ID (100) COB GET type
- Added the BlockShot#(unitID, block) COB call-in  - set block to non-zero to
  block the unit firing at unitID
- Added the cob GET/SET STEALTH command  (96)
- Added CRASHING (97) get/set constant to COB. Can be used to get/set whether an
  aircraft is crashing. Is ignored for non-CAirMoveType units.
  (including CTAAirMoveType aircraft)
- Added global, team, and ally GET/SET variables to COB scripts
    1024 - 2047:  1024 global variables
    2048 - 2175:  128  variables per team      (the COB script unit's team)
    2176 - 2303:  128  variables per allyteam  (the COB script unit's allyteam)
- Added 8 shared per-unit variables   (example: GET UNIT_VAR_START -unitID value)
- Added the SET_WEAPON_UNIT_TARGET (106) and SET_WEAPON_GROUND_TARGET (107)
  COB GET codes  (used GET because of its extra parameters)
   -  GET  SET_WEAPON_UNIT_TARGET    weaponID  unitID          userTarget
   -  GET  SET_WEAPON_GROUND_TARGET  weaponID  xzCoord yCoord  userTarget
- Added TargetWeightX COB call-in and CHANGE_TARGET cob set var.
  COB call-in TargetWeightX(targetID, weight), weight defaults to 65536 which
  represents 1.0 and is multiplied with the target's value to determine priorities.
  Set CHANGE_TARGET to Y makes weaponY pick a new target.
- Adds the COB set constant CEG_DAMAGE (99), which defines the damage value for
  all CEGs triggered by emit-sfx 1024 + x to allow for some variability in the
  emitted effects (to e.g. make a charging energy ball grow larger or have smoke
  get progressively darker as the unit's HP decreases).
- Added a new get call, PLAY_SOUND, to play a sound that can be heard only by
  allies, enemy, in los, etc. GET PLAY_SOUND(sound number, volume,
  who hears the sound, where to play the sound) (see r4974 for full docs)
- Get health now allows a unit ID to be passed.
- Added COB and Lua access to some more weapon variables.
  New COB constants, all get-only (but not read-only):
  WEAPON_RELOADSTATE 125 (frame number of the next shot/burst)
  WEAPON_RELOADTIME 126 (in frames)
  WEAPON_ACCURACY 127
  WEAPON_SPRAY 128
  WEAPON_RANGE 129
  WEAPON_PROJECTILESPEED 130
  All of these use the first param (starting at 1) as the weapon index whereby positive
  means read and negative means write the second param to the value. In the latter case
  the previous value is returned.
- New COB GET/SETS
    FLANK_B_MODE         120 // set or get
    FLANK_B_DIR          121 // set or get, set is through get for multiple args
    FLANK_B_MOBILITY_ADD 122 // set or get
    FLANK_B_MAX_DAMAGE   123 // set or get
    FLANK_B_MIN_DAMAGE   124 // set or get


-- 0.75b2 --------------------------------------

- Fixed possible crash while waiting for connection to the host.
- Fixed unknown net msg in read ahead bugs when large UDP packets were received.
- Fixed a crash when empty network packets where destructed.

- Fixed rapier like units being unable to attack enemy units.
- TargetBorder now takes the correct vertical distance into account.
- ".kick" and ".kickbynum" now just kick the given player instead of kicking
  everyone including the host himself.
- Game end condition is now fixed to check allyteams instead of teams.

- Added gui_xray_shader.lua widget
- Added gui_team_platter.lua widget
- Added camera_smooth_move.lua widget

-- 0.75b1 --------------------------------------

Uncategorized:
- Added LuaCob, LuaGaia, LuaRules synchronized scripting:
  - LuaCob:   (mod)  provides access to lua functions for COB scripts
  - LuaGaia:  (map)  controls the Gaia team
  - LuaRules: (mod)  gives full read/ctrl to setup custom mod game rules
- Added LuaRules Spring.UnitRendering (LuaMaterials, unfinished).
- Merged the LuaUI code with the new lua library setup.
- Made LuaUI mod widgets possible.
- Added support for the Gaia team.
- Added SimpleGroundFlash to explosion generator.
- Added 'dds' and 'png' as default buildpic formats.
- Load/save now uses the creg serializer.
- Netcode has been refactored to be more readable.

AI:
- Added Load/Save interface for AIs.
- Load/save support for EconomyAI and MexUpgraderAI.
- Added GetStartPos to IAICallback.
- Fixed CCommandQueue in AI interface.
- Added AIVAL_UNITLIMIT enabling AIs to query the maximum number of units.
- Added the ability to unload a specific unit using the UNLOAD_UNIT command
  (the unitID should be added as the fourth parameter)
- Added AIVAL_STOCKPILED to query the amount of stockpiled ammo.
- Added AIVAL_STOCKPILE_QUED to query the amount of queued stockpile ammo.

Behavorial:
- Allow up to 16 pads per air base.
- Units can not build stuff on top of cloaked stuff anymore.
- Units guarding other units now properly repair the other unit if it's damaged.
- Units guarding factories prioritize repairing the factory instead of building
  new units.
- Stunned (and transported) units can not build anymore.
- Units (that are still paralyzed) are not un-stunned anymore during unloading.
- Changed the unit resource updates so that they occur even while stunned.
- Transporters can carry hovers and ships now.
- Transporters now check ground slope before unloading.
- Units on a slope steeper than their max slope will now skid down it.
- Disabled the ground flattening when building mobile units.
- Added paralyzed unit skipping for paralyzers.
  (use ALT to disable skipping, same modifier as for permanent area commands)
- Made a unit's ablity to slow itself relative to the angle of the slope.
- Improved aiming of Cannon type weapons. They will no longer over/under shoot
  due to large height differences.
- Weapons don't target dead and crashing units anymore.
- Mobile units under hold position in a temporary attack order don't move away
  from their patrol route anymore.
- Added ScriptMoveType (incomplete, but functional).
- Commander doesn't randomly D-gun buildings anymore when FPS mode is disabled.
- Missiles now honour SprayAngle weapon TDF tag.

Bugfixes:
- Removed the maximum 8 sides limit.
- Fixed incorrect searching order in the virtual file system.
- Fixed teamcolor for S3O and 3DO features.
- Fixed cloaked S3O units losing their texture.
- Fixed teamcolor rendering for MissileProjectile and WeaponProjectile.
- Fixed handling of .give so team unitlimit is respected.
- Dynamic and refractive water are now reinitialized after window resize.
- Fixed rendering of shadows of S3O models with transparency.
- Fixed rendering of underwater grass.
- Made LuaUI compatible with VFS access.
- Fixed SM3 shader for ATI x1* series.
- Fixed incorrect cancelling of rotated buildings build orders.
- And many more

Chat commands:
- Added an optional [0|1] parameter to the pause command.
- Added an optional [0|1] parameter to the showHealthBars command.
- Added an optional [0|1] parameter to the updatefov command.
- Added an optional [0|1] parameter to the drawtrees command.
- Added an optional [0|1] parameter to the dynamicsky command.
- Added an optional [0|1] parameter to the hideinterface command.
- Added ".editdefs [0|1]" to allow lua based UnitDef editing.
- Added ".reloadcob <unitName>" to reload cob scripts.
- Added ".skip <[+|f]seconds>" for in-game and replay fast-forwarding.
- Added "/safegl [0|1]" command for testing lua rendering overhead.
- Added "/buffertext <text>", copies text into the console history.
- Added dynamic "/vsync" control.
- Added the "/fpshud [0|1]" action.
- Added "endgraph [0|1]" action.
- Changed ".take" so that cheating must be enabled for spectators to use it.
- Added the ability to give features using ".give"
  (only if the unit name doesn't match, player's team is used)
- Added input text editing
  - backspace & delete
  - home & end  (or ALT+{left|right})
  - CTRL+{left|right} for word skipping
- Added the '//' -> '/' command prefix conversion syntax
- Added the following LuaUI widget handler commands:
   "/luaui togglewidget  <widgetname>"
   "/luaui enablewidget  <widgetname>"
   "/luaui disablewidget <widgetname>"
- Added the '/lodscale [shadow|reflection|refraction] <scale>' command.

COB:
- HitByWeaponId(z,x,id,damage) will be called instead of HitByWeapon if it exist
  in script.
- Implemented COB get/set constant STANDINGMOVEORDER (2)
- Implemented COB get/set constant STANDINGFIREORDER (3)
- Added a new COB query call, "QueryLandingPadCount".
  - if not defined, Spring will assume 16 as the maximum number of pads
  - it takes one argument, which is initially set to 16, the number
    returned in arg0 will be used as the maximum number of pads.
- Fixed logical XOR,AND,OR (they were implemented as binary XOR,AND,OR)
- Added COB get/set constant UPRIGHT (79)
- Added COB get constant POW (80) with 2 arguments x and y: it returns x^y.
- Added COB get constant PRINT (81) which prints it's 4 arguments to infolog.
- Added COB get constant HEADING (82)
- Added COB get constant TARGET_ID (83)
- Added COB get constant LAST_ATTACKER_ID (84)
- Added COB get/set constant LOS_RADIUS (85)
- Added COB get/set constant AIR_LOS_RADIUS (86)
- Added COB get/set constant RADAR_RADIUS (87)
- Added COB get/set constant JAMMER_RADIUS (88)
- Added COB get/set constant SONAR_RADIUS (89)
- Added COB get/set constant SONAR_JAM_RADIUS (90)
- Added COB get/set constant SEISMIC_RADIUS (91)
- Added COB get constant DO_SEISMIC_PING (92)
- Added COB get/set constant CURRENT_FUEL (93)
- Added COB get constant TRANSPORT_ID (94)
- Added COB get/set constant SHIELD_POWER (95)
- Added COB get/set constants LUA0-LUA9 (110-119)

Config:
- Added "SMFTexAniso" config parameter (default = 0, disabled)
  (application controlled anisotropic texture filtering for SMF maps)
- Removed "SM3MaxTextureStages", it's confusing and the fallback mode isnt
  really useful (still slow).
- Added config parameter MaximumTransmissionUnit. This can be used to control
  the maximum UDP packet size Spring uses. The default is 512, which should keep
  all UDP packets below the required minimum MTU of 576 bytes (512 payload).
  If the hypothese that many player drops are because of too big UDP packets is
  correct, then this may solve it.

Feature TDF tags:
- Added boolean feature TDF tag NoSelect. (default: 0)

Fixed exploits:
- Fixed exploit: UnitRestricted could be circumvented by making multiple
  factories and starting a build of the restricted unit in all factories at
  the same time.
- Fixed exploit: CanAssist could be circumvented if multiple builders were
  ordered an identical build at the same time out of their immediate range.
- Fixed exploit: Aircraft can not cross map boundaries anymore in FPS mode.

Game Setup:
- Added 'lineage' game mode (2). If the commander dies, all units directly or
  indirectly built by him die, regardless of the current owner of the unit.
- Added player 'CountryCode' tag for the gameSetup script.
- Added game setup script parameter 'Savefile'.
- SaveGame can also be loaded by command line: 'spring QuickSave.ssf' or
  'spring C:\Spring\Saves\QuickSave.ssf'
- Added NoHelperAIs tag: determines whether helper AIs are allowed.
- Added LuaGaia tag: is LuaGaia enabled this game?
- Added LuaRules tag: is LuaRules enabled this game?

GUI:
- Added land at 80% for aircraft.
- Better handling and display of widgets which are enabled, but not active.
- Disable unit tracking when using middle mouse button scrolling.
- Disable unit tracking when the viewport is set via the minimap.
- New unit selection filter "in hotkey group".
- Units being transported can not be selected anymore unless the transporter
  isfireplatform.
- Mobile units can be loaded onto a transport by clicking on the transport with
  the mobile unit selected.
- Added Free camera mode (to help make better videos). It's primarily intended
  to be used with keyboard input (CTRL/ALT/SHIFT/META behave differently then
  the normal camera modes). It's is not in the toggle list by default.
- Added CTRL+F5 default keybinding for free camera mode.
- Added text coloring for ally and spec message input.
- Changed unit sharing so that allied units do not clear their command
  queue, and cleaned up some more state for enemy transfers.
- Allowed build command descriptions to use text in the 4 corners of a button
  (0 = SW, 1 = NE, 2 = NW, 3 = SE)
- Added the "hotspot" command for the *.txt mouse cursor spec file
- Added side preference prefix for start pictures.
- Allow "allside_" start pictures to always be used (regardless of side).
- FPS mode now shows weapon names instead of numbers.
- Area build now builds every second row in the opposite direction.
- Perimeter build now builds everything in clockwise or counterclockwise order.
- Circle build now builds everything in clockwise or counterclockwise order.
- Circle build now works correctly when trying to use non-square buildings for
  circling anything.
- Improved QuitBox player selection visibility.
- Gunships and air builders now have a repair level switch.

Mapping:
- New ocean.jpg (public domain) comes from golgotha texture set and tiles better
  then original ocean.jpg.
- Changed default repeat settings so the new texture fits better (wrt. scale)
- Added "MAP\WATER\WaterRepeatX" and "MAP\WATER\WaterRepeatY" SMD tags, defining
  the amount of times the water texture should be repeated in X and Y direction.
- Aspect ratio of water texture is taken into account now.
- Added 'gamedata/resources_map.tdf' for gaia unit projectile textures.

Unit FBI tags:
- Added boolean FBI tag AirStrafe.  Only effective if HoverAttack=1.
  If AirStrafe=1, gunships and construction aircraft will strafe in a circle
  around the target. If AirStrafe=0, they will not strafe, they will sit
  stationary in the air firing their weapons. If set to 0 they sit at one place.
- Added string FBI tag Gaia.
- Added string FBI tag DecoyFor: the name of the unit this one is a decoy for.
- Added boolean FBI tag CanBeAssisted. (default: 1)
  - Disabling assists to factories should work well.
  - Builders have to die to release their hold on a unit being built,
    and once the unit is released, multiple builders can repair the unit.
- Added boolean FBI tag CanSelfRepair. (default: 0)
- Added boolean FBI tag TransportByEnemy. (default: 1)
- Added boolean FBI tag HoldSteady, causes transports to hold units such that
  their updirs are always aligned.
- Added boolean FBI tag ReleaseHeld for transports. When set to 1, the units
  carried by the transport will survive the destruction of the transport itself.
- Added float FBI tag SlideTolerance, multiplies the the max slope for
  determining when skidding should begin, due to slope. Values less than 1 will
  cause the unit to never start skidding due to slope. (default: 0)
- Added float FBI tag MinCollisionSpeed, indicating the minimum net impact speed
  that will cause damage to a unit.
- Added vector FBI tag CollisionSphereOffset
- Added float FBI tag LoadingRadius
- Added boolean FBI tag FullHealthFactory, controls whether or not a unit can
  leave the factory if it is not at full health. (default: 0)
- Added float FBI tag RepairSpeed (default: WorkerTime)
- Added float FBI tag ReclaimSpeed (default: WorkerTime)
- Added float FBI tag ResurrectSpeed (default: WorkerTime)
- Added float FBI tag CaptureSpeed (default: WorkerTime)
- Added float FBI tag TerraformSpeed (default: WorkerTime)
- Added boolean FBI tag DecloakOnFire (default: 1)
- Up to 8 ok, select and arrived sounds can now be defined.
  (use tags ok1, ok2, etc.)
- Added float FBI tag CollisionSphereScale, this is a scaling factor for the
  unit's collision sphere. (default: 0.5 for aircraft, 1 for other units)

Weapon TDF tags:

- Added weapon tdf command SweepFire, if 1 (default 0) it will make the weapon
  continue firing while it aims for a new target. Only works on continous beam
  lasers currently.
- Added boolean weapon TDF tag CanAttackGround. (default: 1)
- Added float weapon TDF tag float TargetBorder: if nonzero, targetting units
  will TryTarget at the edge of collision sphere (radius*tag_value, [-1;1])
  instead of its centre. Defaults to 1 for Melee type weapons, 0 otherwise.
- Added float weapon TDF tag CylinderTargetting: if greater than 0, range will
  be checked in a cylinder (half height=unitradius*cylinderTargetting) instead
  of a sphere. Defaults to 1 for Melee type weapons, 0 otherwise.
- Added float weapon TDF tag MinIntensity: for beamlasers - always hit with some
  minimum intensity (a damage coeffcient normally dependent on distance).
- Added float weapon TDF tag SizeDecay: how much a plasma particle is smaller
  than the previous within the same plasma shot. (default: 0)
- Added float weapon TDF tag AlphaDecay: how much a plasma particle is more
  transparent than the previous particle. (default: 1)
- Added float weapon TDF tag Separation: distance between each plasma particle.
  (default: 1)
- Added int weapon TDF tag Stages: number of particles used in one plasma shot.
  (default: 5)
- Added boolean weapon TDF tag NoGap: if set to 1, the distance between plasma
  particles is proportional to the size of the two particles. If set to 0, the
  distance between plasma particles will be proportional to the size of the
  first particle. (default: 1)
- Added the weapons TDF tag 'visibleShieldHitFrames' (defaults to 0 frames)
  - can be used along with  'visibleShieldHit'
  - the alpha value fades after the hit
- Added colormap for ballistic ('cannon' type) weapons.
- Added boolean weapon TDF tag AvoidFeature, this makes the weapon avoid
  features while targetting. (default: 1)
- Added float weapon TDF tag FallOffRate: rate at which the beamweapon fades out
  after it goes past its maximum range. 0 is never fade out, 1 is finish fading
  out exactly at max range, the default 0.5 is the previous behaviour.
- Added float weapon TDF tag LodDistance: minimum camera distance at which the
  default beamweapon projectile is simplified to rectangle. (default: 1000)
- Added float weapon TDF tag DynDamageExp: exponent of the damage formula, 0
  (the default) disables dynamic damage. 1 means linear scaling.
- Added float weapon TDF tag DynDamageMin: minimum damage value. (default: 0)
- Added boolean weapon TDF tag DynDamageInverted: inverts the damage curve.
- Added float weapon TDF tag DynDamageRange: if set it will use this value
  instead of the range value from the weapon in the calculation.

New projectile handler textures:
- sbtrailtexture         - default first section of starburst missile trail texture
- missiletrailtexture    - default first section of missile trail texture
- muzzleflametexture     - default muzzle flame texture
- repulsetexture         - texture of impact on repulsor
- dguntexture            - dgun texture
- flareprojectiletexture - texture used by flares that trick missiles
- sbflaretexture         - default first section of starburst missile trail texture
- missileflaretexture    - default first section of missile trail texture
- beamlaserflaretexture  - default beam laser flare texture
- bubbletexture          - torpedo trail texture
- gfxtexture             - nanospray texture
- projectiletexture      - appears to be unused
- repulsegfxtexture      - used by repulsor
- sphereparttexture      - sphere explosion texture
- wrecktexture           - smoking explosion part texture
- plasmatexture          - default plasma texture

Scons build system:
- Added debugdefines configure option: true by default, if it's set to false
  (debugdefines=no) then a debug build will be made with release preprocessor
  defines. This can be used to generate debugging symbols for release builds.
- Added dc_allowed configure option to enable/disable direct control.

Unitsync:
- Added GetSpringVersion() function to unitsync. This returns the Spring version.
- Deprecated InitArchiveScanner() unitsync function.
- Added java bindings to unitsync.
- Unitsync is now installed to libdir on Linux. It can be assumed this is
  either /usr/local/lib/spring/unitsync.so or /usr/lib/spring/unitsync.so.



-- 0.74b3 --------------------------------------

- Added LuaUI v0.1  (with widget management code, somewhat experimental)
  (requires the LuaUI setting to be on to be autoloaded,
   "/luaui disable"      to disable in-game
   "/luaui reload"       to load in-game
   "/luaui reload fresh" to load in-game, but with fresh state)

- Renamed docs/lua_ui_interface.txt to LuaUI/API.txt

- Added "/minimap slavemode [0|1]" and "/minimap draw" for use with LuaUI

- Added "/specfullview 2" spectator mode, where you can both view and select all units

- Added "/volume <fraction>" command  (0.0 to 1.0 range)

- Added "group <int> [ "set" | "add" | "selectadd" | "selectclear" | "selecttoggle" ]"
  action as an alternative to the group[0|9] commands  (note that the key modifiers can
  be setup differently from the default)

- Fixed FBI tag floater for planes,
- Added FBI tag canSubmerge for planes. The following rules apply:
    1) If a plane only has the 'floater' tag set to 1, it will land on the ocean surface.
    2) If a plane only has the 'canSubmerge' tag set to 1, it will land on the ocean floor.
    3) If a plane has both tags set to 1, it will obey rule 2.

- Fixed the factory cancelled-build delay bug.
- Fixed units get stuck while guarding factories bug.
- Fixed planes can't find landing pad on large maps bug.
- Fixed in game video creation (default binding F10).
- Fixed a bug causing much metal/energy to be lost instead of shared to allies.

- Smoothed LOS / Radar view.

-- 0.74b2 --------------------------------------

- Planes can land on water surface if FBI tag floater is set to true.

- Added GROUND_WATER_HEIGHT (78) to get in cob script.
  Same as GROUND_HEIGHT (16) but in water it returns negative water depth instead of 0.

- Units don't slowdown on intermediate waypoints anymore.

- Added mingw compatible crashhandler.

- Fixed sharebox and quitbox for 16 players.
- Fixed FPS mode aiming to the northwest.
- Fixed FPU control word assertion that made spring unplayable with some sound drivers.

- Added sorting options to "/info", you can use names or numbers:
  0 - "off",   disable display
  1 - "ally",  allies  (you, your team, your allyteam, your enemies, then spectators)
  2 - "team",  player team id
  3 - "name",  player name alphabetic sort
  4 - "cpu",   player cpu usage
  5 - "ping",  player ping time

- Added the "maxparticles <value>"       action
- Added the "minimap simplecolors [0|1]" action
- Added the "specfullview [0|1]"         action
  (setting it to 0 gives the same minimap and viewport visibility as the selected team)

- Added "OverheadTiltSpeed" config parameter

- Fixed the unit-limit vs. sharing bug

- Shadow mapping works for SM3

-- 0.74b1 --------------------------------------

- Linux vs Windows is now synced if binaries are built using gcc 4.0 or higher.

- Games with more then 10 players now work properly.
- Several improvements and fixes for autohosting, including a .kickbynum command.

- Added minimap commands (two modes, see the MiniMapFullProxy config param)

- Added "MiniMapGeometry" config parameter
- Added "TooltipGeometry" config parameter
- Added "TooltipOutlineFont" config parameter
- Added "InfoConsoleGeometry" config parameter

- Added "/resbar [0|1]" action
- Added "/tooltip [0|1]" action
- Added "/specteam <number>" action  (sets the spectator team)

- Added "newAttackMode" and friends to "ctrlpanel.txt"

- Added animated line stippling for queue rendering  (see cmdcolors.txt)

- Cursors can now use TGA and PNG file formats
- Added an optional cursor control file for easier timing/frame control

- Renamed the /layout command to /luaui
- Renamed the "ctrlpanel.lua" file to "gui.lua"

- Added "timewait [seconds] ["queued"]" action
- Added "deathwait ["queued"]" action
- Added "squadwait [count] ["queued"]" action
- Added "gatherwait" action
- Added "gathermode [0|1]" action

- Added a number of features to the LuaUI
  (see Documentation/lua_ui_interface.txt)

- Improved the outline font rendering speed

- numbers in .info list are now team numbers, so they match with '.team X' commands.
- names are now prefixed with 's:' 'a:' or 'e:' for respectively spectators, allies and enemies.
- if spectating, an arrow is displayed in front of the team you are currently watching.

- added Shift and Alt/Meta group selection modifier features
  (Shift adds members to current selection, Alt/Meta toggles them)

- added the  "viewsave <name>"  and  "viewload <name>"  actions
- added GetCameraState() and SetCameraState() to the lua GUI interface

- added "selectcycle [restore]" action

- fixed queue build rendering (GL_DEPTH_TEST)

- added GetUnitHealth(), GetTeamResources(), and GetCommandQueue() to the lua GUI interface
- enabled loading the "ctrlpanel.lua" file from the VFS

- added "wait queued" and "selfd queued" to the default key bindings
- fixed WAIT behaviour for factories
- enabled queuing of Self Destruction commands
- added a pathetic SELFD cursor

- added "alwaysDrawQueue" and "buildBoxesOnShift" to cmdcolors.txt

- added the "invqueuekey [0|1]" action, and [InvertQueueKey=0] config parameter
- added mouse rocker gestures for immediate mode access when using inverted queue keying

- AIs can query a unit current fuelstorage via GetProperty() with property AIVAL_CURRENT_FUEL (2).
- AIs receive seismic pings via HandleEvent() function with message AI_EVENT_SEISMIC_PING (5).
- The icontype of enemy units is remembered if they are under continuous radar coverage.
- Ghosted buildings under continuous radar coverage don't have an error vector in their position anymore.
- Ghosted buildings also turn into unit icons when far away.

- Improved clickability of unit icons.

- Calling emit-sfx 2048 from a script will now allways fire the weapon. Emit-sfx 4096 will now take over the previous behavior of detonating the weapon at the piece position.

- Added unit FBI tag UnitRestricted to limit the number of a unit type allowed in a game.

- Added CLOAKED (76) and WANT_CLOAK (77) to get/set in cob script.

-- 0.73b1 --------------------------------------

- added the ability to layout the control panel widget layout with a LUA script
  (uses a file called "ctrlpanel.lua")
- added the "/layout" command for direct interaction with the layout lua script

- Map packs (ie. multiple maps in one archive) are officially unsupported now because of technical reasons.

- Added keyword "dir" to explosiongenerator, this is a vector and can be diferent depending on what created the explosion.
  If created at a weapon impac it is the direction of the impact.

- Added the abillity to call explosiongenerators and weaponfire from within script via emit-sfx command.
  Explosiongenerators to be called via script are defined in the unit TDF file in a section called SFXTypes, with tags explosiongenerator+n=some_explosion
  and then called via emit-sfx 1024+n.
  Weaponfire are called via emit-sfx 2048+weapon_to_fire.

- added "ctrlpanel.txt" configuration file to control how the Control Panel
  is rendered (x/y icons counts, sizes, positions, prev/next menu icon
  locations, etc...)
- added an option in "ctrlpanel.txt" to render some of the screen text with
  an outlined font. This is a hack, and can cause FPS decreases on slower
  computers (main factor is blended fill-rate)

- added an outline around the minimap

- fixed reclaim exploit where extra metal was gained if you destroyed the building just before it would finish reclaiming.

- added "cmdcolors.txt" settings file to configure control indicator rendering
  (this includes command queue lines and ranges, highlighted unit ranges, the
   mouse selection box, and the selected unit boxes)
- added line width specification for items in "cmdcolors.txt"
- added blending mode specification for items in "cmdcolors.txt"

- removed "NoSound" config parameter in favour of "MaxSounds=0"
- passthru to the NullSound driver if there is a sound driver error

- added a page number to the control panel
- added "buildiconsfirst" command to toggle the order of control panel icons
  (also set the control panel page number to the cmdcolors.txt build color
   when the build icons are being placed first)

- added build range circles for immobile builders when holding shift over them

- added the techLevel variable to UserDef, with automatic detection of the
  tech levels in a mod based on the information in the sidedata.tdf file
- added the "techlevels" action, to save the tech levels to techlevels.txt
  (as well as sending them to stdout)
- display a unit's TechLevel in the tooltip window when cheats are enabled

- key commands now work while the GUI interface is hidden, and the default
  command cursor icon is updated as well
- change the control panel page when a key command accesses an off-page icon
- change the tooltip to reflect the unit being built rather then the builder
  while selecting the build position
- added cycling for command actions when more then one is available
- added "iconpos <#>" action, for positional access to control panel icons
- added "firstmenu" action  (resets the control panel to its first page)

- added "keyset" command for named keysets
- added "keysym" command for custom key symbols
- added "fakemeta" key binding command to provide another modifier

- added SmoothLines and SmoothPoints config parameters  (anti-aliasing)
  (0 = off,  1 = fastest,  2 = don't care,  3 = nicest)

- changed GameInfo so that it always displays map name and mod name

- group AI code now permits multiple AIs per dll/so. This is handled by
  identifying group AIs by a new datatype, 'AIKey', rather than using just
  the dll name. Group AI dlls should now implement GetAiNameList to return an
  array of available AI names in string (const char*) form, terminated by NULL.
  The existing group AI interface functions GetNewAi, ReleaseAi, and
  IsUnitSuited now take an unsigned aiNumber as their first parameter: this
  is a zero-based AI index, matching the array returned by GetAiNameList.

- improved default command selection

- added "/water   [0-3]" to control water rendering in-game
  (the optional number is the mode; without the number, it cycles through the modes)
- added "/shadows [0-1]" to control shadow rendering in-game
  (the optional number means off/on; without the number, it toggles)

- Fix mouse-drag-move to make units spread across the front if it's big enough, also somewhat take into account unit sizes. Added CTRL-Move, CTRL-Mouse-Drag(front) move to make units move at the speed of slowest unit.
- [bugfix] Resource expendature now shows correct pull when economy is stalling.

- - Added transparency suport from texture2 in s3o drawing, requires advanced shading.
- added DualScreenMode and DualScreenMiniMapOnLeft configuration flags.
    This causes the game view width to be one half of the screen width, so the minimap can take the other half.
    You will need to spread your spring window across the 2 screens.
    Specifying DualScreenMiniMapOnLeft will place the minimap on the left hand screen, rather than the right (the default)
- geothermal vents with a geothermal unit on top will not create smoke.

- Added the following Unit FBI tags:
	canPatrol=1; Can the unit go on patrol
	canGuard=1; Can the unit guard things
	canAttack=1; Can the unit attack other units
	Reclaimable=1; Determines if a unit can be reclaimed by other units
	noAutoFire=0; (if set to 1, unit will fire once then switch to next target, and needs to be told to fire manually)
	canBuild (can the unit start new construction projects)
	canRepair (can the unit repair other things)
	canRestore (can the unit restore deformed ground)
	canReclaim (can the unit reclaim other things)
	canAssist (can the unit assist construction projects already started)

- added support for teamcolored nanospray (user option). Can be forced off by modder using gamedata/particles.tdf.
- new fbi tag shownanoframe: set to 0 to disable nanoframe while the unit is being built.
- new fbi tag shownanospray: set to 0 to disable nanospray.
- new fbi tag nanocolor: color of the nanospray and the nanoframe in red green blue format (white = 1 1 1).
  (These three fbi tags apply to the unit itself; not to the unit it's building.)

- linux vs linux is now synced, independently of the distribution & gcc version
- if host finishes loading before client executable is started spring no longer loses connection

- added the "say" action  (does work with the .give command)

- changed .clock and .info to local commands (/clock and /info now work as well)

- replaced key binding code with a more flexible solution:
  * can specify key for almost all commands (including unit builds)
  * can specify modifiers (Alt, Ctrl, Meta, Shift)
  * can bind the same key to more then one action
    (first available action is used, handy for build orders)

- added internal default bindings  (see rts/Game/UI/KeyBindings.cpp)
- added "unbindall"                command
- added "unbindKeyset    <keyset>" command
- added "unbindAction    <action>" command
- added "unbind <keyset> <action>" command
- added "bindbuildtype ..."        command  (aka: auto-binder)

- added "hotbind"   action for the control panel icons  (Ctrl+insert)
- added "hotunbind" action for the control panel icons  (Ctrl+delete)

- added /keysave and /keyload commands
  (keysave saves to "uikeys.tmp", not "uikeys.txt")
- added /keyprint, /keydebug, /keysyms, and /keycodes commands
  (these commands send information to stdout)

- added ability to specify item in icon mode buttons via its binding
  (ex:  "firestate 0" binding will set firestate to hold fire)

- added ability to specify item in combo box buttons via its binding
  (ex:  "aiselect Radar AI" binding will assign the selected units to the Radar AI)

- pseudo mouse actions now discard key repeats

- added command queue icons
- added build command queue directional lines
- added AreaAttack command queue area display

- added game info panel (with "gameinfo" and "gameinfoclose" actions)  (i)

- versionned the "archivecache.txt" filename (ex: "ArchiveCacheV4.txt")

- Quit and Share menus close when they receive ESC

- added "drawlabel" action  (avoid the double-click, and key repeats)

- added "screenshot png" action

- added "chatAll"        action
- added "chatSwitchAll"  action
- added "chatAlly"       action
- added "chatSwitchAlly" action
- added "chatSpec"       action
- added "chatSwitchSpec" action

- added tracked unit rotation
- added Average and Extents tracking modes
- added "trackoff"  action
- added "trackmode" action

- added "viewfps" action     (Ctrl+f1)
- added "viewta"  action     (Ctrl+f2)
- added "viewtw"  action     (Ctrl+f3)
- added "viewrot" action     (Ctrl+f4)

- added "firestate" action
- added "movestate" action
- added "prevmenu"  action   (,)
- added "nextmenu"  action   (.)
- added "buildunit_<name>" action
- added "deselect" action
- added "select <selection criteria>" action  (redundant)

- added new water rendering mode, refracting+reflecting but without the heavy dynamic simulation.
- Added '--quit=T', '/quit T' commandline option to auto-quit spring on game over or after T seconds.
- Added '--minimise', '/minimise' commandline option to start spring minimised.
- added gradual feature reclaiming, see mantis #262
- support for rotating buildings by 90 degrees, bind to "incbuildfacing" and "decbuildfacing" (bound to ']' and '[' by default)
- modified the ground attack command for queued attack and area attack patterns
  (the last queued attack position is repeated for backwards compatibility)
- removed the height factor from AirCAI ground attack command drawing
- added word completion, with dot commands, player names, and unit names
  (does partial match reporting, and the unit names are only active for .give commands)
	-> "/<tab>" will show local commands
	-> ".<tab>" will show remote commands
- added console input history buffer
- added [DoubleClickTime=200] config parameter
- added [WindowEdgeMove=1], for folks who run windowed with fullscreen size
  (ex: good with X11/icewm to allow moving between virtual screens,
       and to avoid display lockups during crashes)
- disabled rendering while inactive (minimized)
- added a null sound driver [NoSound=1]
- merged global synced/unsynced "drawdebug" variables
- added vsync for GLX
- windows users can use [VSync=-1] to use system default
- allow selection of vsync rate

- [feature] A new group AI, "MexUpgrader AI" has been added. See https://springrts.com/wiki/MexUpgrader_AI for more info.
- [feature] Custom unit icons are supported. See https://springrts.com/wiki/CustomUnitIcons for more info.
- [bugfix] 'Quit and Resign' dialog now also appears when you're hosting, and stays hidden when the game is over.
- [bugfix] Commands on enemy units (attack, reclaim) get canceled automatically when the unit leaves LOS / radar.
- [change] 'Quit and Resign' dialog now only gives everything to allies (and not enemies) if they are still alive.
- [change] The LOS drawing mode is remembered when you switch back and forth to others (e.g. metalmap, heightmap).
- [change] Radar and jammer range is shown by default if you press 'L'.
- [change] Radar and jammer toggle ';' happens instantly.

- New weapon tdf tag ColorMap, used for some weapon to define the color shift during their lifetime
	Used in flamethrower.
	Tag specify either a bitmap file, ex: "colormap = mycolormap.tga;"
	or defines the color directly in the weapon file in rgba order where 1 is full brightnes,
	ex: "colormap=1 0 0 1 0 0 0 1" start with red color and shift to black at the end.

- New weapon tdf tag rgbcolor2, used to make laser weapon have different color at the center, defaults to white.
- New weapon tdf tag corethickness, how thick the inner color of a laser is, this is a percentage value, default is 0.25
- New weapon tdf tag laserflaresize, size of the flare for laser weapons, multiplier for thickness, default 15.
- New weapon tdf tag LargeBeamLaser, if set to 1 a beamlaser uses an alternate graphics effect.
	New tags usable for a LargeBeamLaser is:
		tilelength: defines the length before the texture used is repeated (tiled).
		scrollspeed: how fast the beam apears to be moving towards it target.
		pulseSpeed: how fast the pulsating effect at the beam start is.

- Texture tag added to the explosiongenerator for HeatCloud and Dirt
- New weapon FBI tags, texture1, texture2, texture3, texture4, the texture must be defined in resources.tdf in the projectile section.
	MissileProjectile (standar rockets and guided missiles):
		texture1 = flare
		texture2 = smoke
	LaserProjectile:
		texture1 = laserbeam
		texture2 = Start and end of the beam (half of the texture used at either end.)
	BeamLaserProjectile:
		texture1 = laserbeam
		texture2 = Start and end of the beam (half of the texture used at either end.)
		texture3 = muzzle flare
	LargeBeamLaserProjectile:
		texture1 = laserbeam
		texture2 = Start and end of the beam (half of the texture used at either end.)
		texture3 = Extra graphical effect at the start of the beam.
		texture4 = muzzle flare
	StarBurstProjectile (starburst weaponry, like nukes):
		texture1 = flare
		texture2 = smoke
		texture3 = flame
	EmgProjectile
		texture1 = texture for the projectile
	LightningProjectile
		texture1 = texture for the lightning
	ExplosiveProjectile (used in most plasma cannons)
		texture1 = texture of the projectile, will be blended multiple times.


- tdf tag duration is used for laser weapons.
- tdf tag rgbcolor is used for EmgProjectile and ExplosiveProjectile.
- tdf tag intensity is used for EmgProjectile and ExplosiveProjectile.
- New weapon tdf tag soundstartvolume and soundhitvolume.
- New weapon tdf tag size, defines the visible size of projectiles.
- New weapon tdf tag CollisionSize, defines the physical size of projectiles, percentage of size for flamethrower and absolute value emg, plasma and laser.
- New weapon tdf tag sizegrowth, defines how fast flame projectiles will grow in size.
- New weapon tdf tag flamegfxtime, this makes the flame projectile stay alive as a graphical effect (doesnt do any damage) after it has reached maxrange.
	Default is 1.2 which makes it stay alive 20% beyond maxrange.
- New weapon tdf tag AvoidFriendly, if set to 0 units will not try to avoid friendly units in their line of fire.
- New weapon tdf tag CollideFriendly, if set to 0 this weapon will not hit friendly units.
- New weapon tdf tag ExplosionSpeed
- edgeEffectivness added for weapons

- Added limited fuel settings for units (only work for aircrafts so far, need a good mechanism for refueling other stuff)
-  New fbi tag MaxFuel, max fuel in seconds that the unit can carry, default 0 = unlimited
-  New fbi tag RefuelTime, how long time it takes to fully refuel the unit, default 5
-  New fbi tag MinAirBasePower, minimum build power an airbase unit must have for the aircraft to land on it, default 0
-  New fbi tag WeaponFuelUsage<1-16>, how much fuel in seconds that firing the weapon takes from the owning unit, default 0
-  New fbi tag SeismicDistance, give the unit a seismic sensor for detecting movement through the ground.
-  New fbi tag SeismicSignature, The magnitude of seismic disturbance when this unit is moving, default sqrt(mass/100).
- New COB "get"/"set" constant: 75 MAX_SPEED get/sets the max speed of the unit (multiplied with 64k)

- New archive format (for map/mod development): *.sdd. It is a directory, but it is treated as an archive just like *.sdz and *.sd7.
- New map format SM3, currently supported for testing purposes.


-- 0.72b1 --------------------------------------

- Bos/Cob script for units can now animate the death of the unit. Just have the Kill function return after a while instead of directly and return wreck level in return value instead of in function argument.
- Fixed the com dies, game ends exploit: sharing your com now kills you
- Fixed a bug causing clients not to quit when server quits
- Fixed crash bug normally resulting in dialog with "no rtti data"
- ".give" cheat command doesn't desync the game anymore
- Made "Team0() is no more" message customizable by modders (see XTA for an example).
- Added weapontag "paralyzetime", controls how long a unit can maximaly be paralyzed after being hit by this weapon, default 10
- Adds some new options in the settings program for scroll speeds
- Added new fbi tag "levelground" set this to 0 to prevent a building from leveling ground beneth it. Make sure that the model continue some way below ground so that they dont look like they float in air.
- Fixed torpedo aircrafts not being able to attack subs
- Added support for decals on ground below buildings
-  New fbi tag UseBuildingGroundDecal, set to 1 to enable decals for building
-  New fbi tag BuildingGroundDecalType, name of a bitmap in unittextures folder
-  New fbi tag BuildingGroundDecalSizeX,BuildingGroundDecalSizeY, size of decal (same scale as footprint for unit)
-  New fbi tag BuildingGroundDecalDecaySpeed, how fast the decal will fade out after the building has died, default 0.1 (fades out in 10s)
- New fbi tag ShowPlayerName, if set to 1 the tooltip shows the player name instead of the unit description
- Fbi tag HideDamage now actually works: set it to 1 to hide most details in the unit's tooltip from enemies
- New weapon tag "rgbcolor", overrides the old color1 and color2 tags if it exists, gives the color in red green blue format (1 1 1 = white).
- Removed old plasmarepulser system and replaced it with a more generalized shield system
-  New weapon tdf tag IsShield, if 1 mean the weapon is a shield and now a weapon
-  New weapon tdf tag shieldrepulser, 0=destroy projectile,1=repulse (bounce) projectile
-  New weapon tdf tag smartshield, 1=shield doesnt affect allies weapons
-  New weapon tdf tag exteriorshield, 1=shield doesnt affect weapons fired from within shield
-  New weapon tdf tag visibleshield, 1=see a visible shell representing the shield
-  New weapon tdf tag visibleshieldrepulse, 1=see a beam showing when shield repulses something
-  New weapon tdf tag shieldenergyuse, how much energy the shield use when repulsing/destroying something
-  New weapon tdf tag shieldforce, how hard shield can accelerate some sort of projectiles away
-  New weapon tdf tag shieldradius, size of shield effect
-  New weapon tdf tag shieldmaxspeed, maximum speed the shield can push some sort of projectiles away
-  New weapon tdf tag shieldpower, how much power the shield can store, power is drained by the affected weapons damage, 0=infinite
-  New weapon tdf tag shieldpowerregen, how fast the shield regenerates power
-  New weapon tdf tag shieldpowerregenenergy, how much energy the shield uses when regenerating power
-  New weapon tdf tag shieldintercepttype, which types of weapon the shield can affect (bitfield)
-  New weapon tdf tag interceptedbyshieldtype, which types of shields can affect this weapon, if (shieldInterceptType & interceptedByShieldType) is not zero the shield can affect the weapon, default 1 for plasma, 2 for laser, 4 for missiles, 0 for other
-  New weapon tdf tag shieldgoodcolor, color of shield when power is full
-  New weapon tdf tag shieldbadcolor, color of shield when power is empty
-  New weapon tdf tag shieldalpha, how visible the shield shell is with visibleshield=1
- Added auto zooming using scroll + Left ALT key  (patch from colorblind)
- Added simplified LOS drawing (patch from colorblind)
- Fixed mouse speed problems in windows with holding shift.
- Demo filenames with spaces in them work again.
- Changed non-positional sound behavior: only selected units give non-positional sound
- Missile weapons no longer tracks to exact position of non flying units (make missile units weaker against radar targets)
- Stun damage units now receives 1/10 of normal experience and no experience for attacking already stunned units
- Units no longer receive experience for "overkill" damage
- Adds support for using arbitary team colors, teamcolor textures for 3do need to be slightly changed to accomendate this (see the base texture archive to see how its done)
- Increased max camera zoom out (zooming to far can cause slowdowns/graphical glitches)
- Added Radar group AI from colorblind: It notifies the player of incoming enemy units.
- Added custom explosion generator: It can be enabled using "explosiongenerator=custom:SomeExplosionGeneratorName" in the weapon TDF. See the wiki page https://springrts.com/wiki/CustomExplosionGenerators for more info.
- Tab will now bring zoom out to show all map in any camera mode, tab again zooms back to the mouse cursor.
- Added GetGravity(), GetUnitDefHeight() and GetUnitDefRadius() to AI interface
- Mod can now be selected in the single player menu.
- Checksums of the map and mod are checked on game start.
- Mod can be selected when starting the spring exe directly.
- Various other small changes.

-- 0.71b1 --------------------------------------

- Added new water renderer
- Fixed lasers firing two projectiles at once, efficiently doing double damage.
- Fixed several exploits with FPS mode.
- Added new fbi variable CanLoopbackAttack, only affects fighter aircrafts, if 1 this will enable the player to set the aircraft to do an immelman turn after firing instead of overflying the target.
- Changed so units in maneuver mode will abort anything that moves them further than a certain distance from the patrol path
- Added statistics to the end game dialog
- Units with S3O models can explode into pieces.
- Added a " all" option to .give to give all units in loaded mod
- Fixed autoheal being about 4x to fast (or measuring heal per 0.25s depending on how one sees it)
- Improved exception handling and crashreport handling in windows.
- Added DateTime to the [VERSION] block in the demo recorder file
- Removes los from units being transported
- To disable terrain deformation:
   Mapmakers: Put 'NotDeformable=1' in the .smd.
   script.txt: Put 'DisableMapDamage=1' in with the other properties.
- VSync can be disabled with the settings application.
- Several other smaller fixes and improvements.
- Unit reply sounds are non-positional and have a seperate volume setting in the config application. Their volume is also affected by the global volume.

-- 0.70b3 --------------------------------------

- Shift/ctrl do not change rotation speed in rotating camera mode anymore.
- Submarines work again.
- Fixed attack claxxon.
- Fixed units getting stuck in buildings.
- Added possibility to bind mouse1, mouse2 and mouse3 to keyboard.
- Fixed shift+letter bug.
- Fixed Pathing Map (F2 view) bug.

-- 0.70b2 --------------------------------------

- Fixed some (debug) message colors.
- Fixed keyboard layout problems.
- Fixed repeat orders/high trajectory etc not indicating their current state correctly
- Fixed problem with reading hpi archives
- Added custom SDL.dll (1.2.9) with refresh rate patch from SDL CVS, should help with the 60hz issue
- Fixed right shift/ctrl while scrolling.
- Fixed shift/ctrl while middle click drag scrolling.
- Fixed map loading by less strict tdf parser.
- Don't crash on parse errors, but show an error message instead.

-- 0.70b1 --------------------------------------

- First use of crossplatform code! This required a lot of bugfixing and changes, which are not mentioned here.
  Among these changes are switches to using boost, SDL, freetype, instead of Win32 SDK + DirectX. For a full list of changes, see the subversion log.

- XTA Pimped Edition Version 3, a version of XTA with high detail models, is used as the default mod now.
- Binding for mouse button 4/5 added (defaults to Z and X), so you can set build spacing.
- You can enable advanced unit rendering without enabling shadow mapping (in the settings app).
- Various resource files are now read from gamedata/resources.tdf instead of hardcoded into the game exe.
- Added "dontland" unit tag, to specify aircraft that should not land. Don't use this on transport units!
- std::sort related bug fixed in projectile handler
- Fixed flipped features, they are now rendered exactly the same as units.
- A few new COB "get" constants:
   70 MAX_ID             returns maximum number of units - 1
   71 MY_ID              returns ID of current unit
   72 UNIT_TEAM	         returns team of unit given with parameter
   73 UNIT_BUILD_PERCENT_LEFT   basically BUILD_PERCENT_LEFT, but comes with a unit parameter
   74 UNIT_ALLIED        is unit given with parameter allied to the unit of the current COB script. 1=allied, 0=not allied
- Fixed login packets being sent every frame instead of once a second when trying to connect
- Fixed ghosted buildings option.
- Fixed isairbase=1 unit tag.

-- 0.67b3 --------------------------------------

-AI dll's can be used with startscripts again

-- 0.67b2 --------------------------------------

-Fixed black map bug
-Impulsefactor now affects ground damage

-- Lobby changes

- battle hosts can now use /ring <username> command on players participating in their battles
- fixed problem with notification dialog switching focus back to application
- added /rename command which will rename your account (so that people who wish to add clan tags
  in front of their names don't have to reregister and lose their ranks). Player names may now also
  contain "[" and "]" characters.
- fixed small bug in demo script parser
- added /mute, /unmute and /mutelist commands for admins/mods
- clients behind same NAT now get local IPs instead of external one (from the server).
  Note that some issues still exist with currently implemented nat traversal method,
  so players hosting battles are advised to forward their port nonetheless.

-- 0.67b1 --------------------------------------

-Catching AI exceptions can be disabled with the settings app.
-Fixed access-violation bug when creating sky.
-Fixed numerous division by zero bugs.
-Fixed default cursor for indestructible features.
-Beamlaser uses thickness value.
-COB support for Getting/Setting veteran level and unit speed.
	The returned veteran level is unit experience multiplied by 100
	Unit speed can be set to something nonzero only when the current speed is nonzero, it can always be set to zero.
-Overhead camera can be tilted with control key + mousewheel now.
-Debug message verbose level can now be set with the settings application. (Modified update by Alantai)
	This will only affect AI console messages.
-Ghosted buildings can now be disabled by the lobby. They are enabled by default.

-- 0.66b1 --------------------------------------

-Fixed transport units being able to load themself.
-Fixed gunship like aircraft always having the same altitude
-Fixed torpedo aircrafts now being able to attack underwater targets
-Support for upright, flammable and indestructible feature tags
-Fixed division-by-zero bug in bomb-dropper.
-Fixed access-violation bug in pathfinder.

-Added new s3o unit format


-Added new tags to .fbi file
	autoHeal	-	health per second that a unit allways will be autohealed for (default 0)
	idleAutoHeal	-	health per second that a unit will be autohealed for whenever its idling (default 10)
	idleTime	-	time in ticks without any action before a unit is considered idling (default 600)
-Added new tags to weaponfile file
	NoSelfDamage	-	Units take no splash damage from its own weapon
	impulsefactor	- 	Explosion impulse will be multiplied by this


-Added read access to the virtual filesystem for the AI
-Further AI interface updates will now be backwards compatible (old AI's will not break on a new spring release)
-Added user input functions from Alik to the AI interface
-The global AI will now be notified if a unit changes team.
-UnitDestroyed/EnemyDestroyed get the attacker unit id if any (by submarine)


-- 0.65b2 --------------------------------------

-Fixed crash with factories closing at the moment they die

-Fixed sync error on water maps
-Increased max players/teams to 32/16

-Added support for selecting which globalai-dll to use when starting spring.exe directly
-Added support for having more than one lua startscript. Put them in subfolder "startscripts".

-Added UnitMoveFailed to global AI interface. Called when ground units fail to move to their destination.

-- 0.65b1 --------------------------------------

-Fixed crash bug involving radars on non square maps
-Fixed crash bug involving gunships landing on repairpads that get destroyed
-Fixed crash bug involving large units exploding

-Fixed resurrected building not having a footprint
-Increased time to reclaim wreckages
-Fixed acceleration for units not being correctly set from fbi file
-Fixed slope of map not getting updated properly for craters
-Fixed sonar jamming
-Can now switch viewed team when spectating using keys 1-9
-Added faster reload speed for experienced units
-Added support for multiplayer replays where several players can watch a reply at once
-Added option for minimap to show colors only based on owned(green),ally(blue),enemy(red)

-Added new FBI tag TransportMass, this is the maximum weight a tranporter can transport, default 100000
-Added new FBI tag Mass, this is the weight of the unit, default is metalcost of unit
-Added new FBI tags to set the control variables for aircrafts
-Added new FBI tag OnlyTargetCategory<weaponnum>, sort of like badtargetcategory but the weapon can only target units with these categories,toairweapon in weaponfile is the same as OnlyTargetCategory=VTOL; default is all categories
-Added bindings for creating startscripts in lua. See testscript.lua for an example. Note that you can only have one script (must be called testscript.lua), and that it is possible that the interface will change.

-Fixed bugs in the AI interface GetMetal* and GetEnergy* functions, they returned the values of the human player.
-Moved shared functions in the GroupAI callback and GlobalAI callback to a new AICallback interface. For AI developers: This means a small adjustment of your current code will be required to get it compiled again.

-- 0.64b1 --------------------------------------

-Solved troublesome crash bug involving several pointers to a single object
-Fixed crash when calls such as get PIECE_XZ were used in the Create function of a unit

-SetSfxOccupy now updates correctly when unit is being transported
-Added support for aircrafts auto landing to repair when health gets low
-Removed autorepair while unit is flying
-When a unit has finished firing a burst the script function EndBurst<weaponnum> will now be called, use this instead of Fire<weaponnum> to switch pod/barrel etc to fire from to lessen friendly fire incidents
-Removed warning message when using transports

-New map smd tag map/voidwater, creates a void where there would normally be water, this is a purely graphical effect,default 0
-New command .give, .give <num> <unitname> gives you num units of type unitname, requires cheats to be on, only use in singleplayer
-Added support for aircrafts auto landing to repair when health gets low
-Added command .kick <playername> that server can use to kick out players from game
-Updated global AI interface with GetNumUnitDefs() and GetUnitDefList()

-- 0.63b2 --------------------------------------
-Fixed crash when using new formation move commands
-Script interpreter now warns about incorrect piecenames in scripts instead of crashing

-- 0.63b1 --------------------------------------

-Fixed multi delete error in LosHandler
-Fixed crash with features defined in mapfile

-Fixed problem with having more than one map in the same archive
-Pathmap display (F2) can now also show where selected building can be built (slow though, esp with large maps and buildings)
-Spring now remember the last a: etc prefix used in chat msgs
-Resurrecting a unit now cost half the energy of building it
-Changed so spring can keep several different path precalcs on disk for a single map, this will save recalculations for ppl switching mods a lot

-Added CMD_WAIT command to have units wait for a transport. Can be issued with the W key, can also be used to que up stuff and then releasing the unit to do it.
-Added tag "LIGHT\\SpecularSunColor" to smd file, modifies the color of the specular highlights on units, defaults to LIGHT\\UnitSunColor
-Added tag "isAirBase" to unit FBI file, sets if the units that are being transported will be stunned or not, defaults to 0.
-Spring can now use up to 16 weapons, use Weapon<1-16> and BadTargetCategory<1-16> in fbi file and QueryWeapon<1-16> AimWeapon<1-16> AimFromWeapon<1-16> FireWeapon<1-16> functions in scripts. Primary,secondary etc is aliased to weapon 1-3 but try not to mix old and new names in the same unit.
-Added new fbi tag WeaponSlaveTo<x>=y, this will force the weapon x to use the same target as weapon y (y must be a lower numbered weapon than x). Might be usefull for say a mech like unit with many different weapons that should target in the same direction.
-Added new fbi tags WeaponMainDir<1-16> and MaxAngleDif<1-16>. WeaponMainDir is a vector and defines the center direction of a cone in which the weapon can aim while MaxAngleDif defines how broad the cone is. Default WeaponMainDir = 0 0 1; (forward) and MaxAngleDif=360; (can fire everywhere)
-Added support for loading TA:K COB files and implemented the TA:K-specific opcode play-sound.
-Added some simple formation handling to the standard groups, hold alt on move to make them form an aproximate square and drag mouse to make them form up behind a front
-Added missile tdf tag wobble, this is in the same as turnrate except that it will turn in random directions instead of toward the target,default 0
-Added missile tdf tag trajectoryHeight, this sets in how high an arc the missile will move toward the target,0 = straight, 1=45 degree above, can be anything>=0, default 0
-New start file tag LimitDgun, if 1 it restricts dgunning to a radius around your startpos, size depending on mapsize, default 0
-New start file tags AllyTeam<x>/StartRect<Top.Bottom,Left,Right>, allows host to define where different allyteams might start on the map, given in the range 0-1 and scaled with map size

-- 0.62b1 --------------------------------------

-Fixed crash when units exploded

-Mines no longer block terrain and can be overun (and if you are crazy built on top of :) ), removed ability for mines to hold fire since they would be completly undetectable.
-Heightmap view (F1) now updates correctly when terrain changes
-Pathcost view (F2) now works in non cheating mode but will then only show terrain modifiers
-Fixed gunships being able to fly below ground when comming in on step slopes
-Auto sharing now starts at 99% instead of 100% at startup meaning that there is less chance of the team losing resources because someone forgets to set it

-Installer associates .sdf files with spring.exe
-Spring.exe now accepts a demo filename on the commandline and starts playing it directly
-Added tag "MAP\\DetailTex" to smd file to specifiy map specific detail texture, default is bitmap\detailtex2.bmp, map specific textures should be placed in maps directory.
-Added possibility for surface of units to be shiny/reflective by using the alpha channel of the textures
-Addded command .take, will take the units from all teams allied with you that is missing a player (due to disconnect etc) and transfer them to your team

-- 0.61b2 --------------------------------------

-Added tag "WATER\\WaterTexture" to smd file to specify another texture for the map than the default ocean.jpg (mapspecific water textures should be in the maps directory)
-Added tag "WATER\\WaterSurfaceColor" to smd file, changes the surface color of the water when using reflective water (default is 0.75 0.8 0.85 ).
-Fixed error msg while loading certain jpeg files
-Fixed spawn.txt not being readable from archives
-Fixed problem with reading large files from sd7 archives (such as skyboxes)

0.61b1 --------------------------------------

-Fixed crash in weapon aiming
-Fixed some other crashes
-Fixes some memory errors

-Fixed aircrafts landing outside map
-Fixed infinitly rotating starburst missiles
-Fixed different tracks getting superimposed on each other
-Plasma cannons should now detect mountains in the fire path better
-The generated path information for maps is now stored zipped in the subdirectory "paths"

-Added scar marks on map to explosions
-Can now control spacing when rowbuilding using the forward/back buttons (xButtons) on mouse
-Spring now attempts to find bmp or jpg files in bitmaps\loadpictures to use as background while loading
-Some messages now show their location on the minimap
-Moved spawn.txt into xta archive by default to allow replacements by other mods, and replaced it with "Storm Easy AI v1.0"
-New weapon tdf value, TargetMoveError, makes the weapon worse at hitting moving targets, default 0
-New weapon tdf value, MovingAccuracy, replaces the normal accuracy value while the unit is moving, defaults to normal accuracy of weapon
-New weapon tdf value, thickness, controls the thickensess of lasers, default 2
-New weapon tdf value, intensity, controls the alpha value of lasers, default 0.9
-New smd terraintype value, receivetracks, if this is 0 there wont be any tracks from units on this terrain type, default 1

-- 0.60b1 --------------------------------------
-Added tag SmoothAnim=0/1 to the fbi. If it is 1, unis will use animation interpolation
-Added MAP\\WATER\\WaterPlaneColor tag to maps to set the color of the waterplane beneath the ground
-Added MAP\\ATMOSPHERE\\SkyBox tag to maps to use a dds cubemap as a sky instead of the cloud rendering
-Added an optional BuildPic tag to the units so they can use other than pcx buildpics
-Fixed crash when unit closed in on their destination

-Slopes are now calculated differently
-Random start order should now be more random
-Fixed commiting delayed animations before using getunitval
-Radar now jams everyones radar including your own. We will see how this turns out.
-New map format, adds ability to read texture from external (shared) files and a new terrain type overlay map
-Made ballistic weapons range somewhat more dependent on relative height of weapon and target
-Paralyzer tag for weapons now work
-CanCapture tag for units now works
-HighTrajectory now requires a HighTrajectory tag in the unit file (0=only low, 1=only high,2=choose)
-Ground under DT/FW get same kind of protection as under buildings, we will see how it works out
-"Slow" explosions, stuff far away from big explosions will have their damage delayed a bit

-Added globalai interface and changed groupai interface a bit
-Added resurrection capability
-Added support for regular zip archives. Using extension "sdz" to avoid confusion.
-Added support for 7zip archives. (http://www.7-zip.org/). Using extension "sd7" to avoid confusion. Note that it is probably not a good idea to use solid archives since Spring does not access the files sequentially.
-Added beamlaser type weapon
-Added possibility of units leaving tracks on map
-Added some new options to the game start file
-Added new camera mode rotatable overhead camera
-Added Flare capability to units to decoy incoming missiles

-Added boot option for battleroom host
-Hopefully fixed unit sync and some other bugs in battleroom

-- 0.51b1 --------------------------------------
-Fixed a cob animation related crash
-Fixed crash using "simple formation ai"

-Fixed auto resource sharing, could share to enemies or not at all before
-Floating features now works
-Con air now stay within radius of build object better
-Spectators can no longer select start pos
-Yet more pathfinding/movement fixes
-Fixed timeout when host calculating paths
-New ingame command for host .nopause , prevents player from pausing game. Also harder to spam log with changespeed msgs now.
-Changed targeting calculations, now switch from badtargetcategory targets faster and never switch to them from other sort of targets even if those go out of los/radar
-Changed so several units cant reclaim a feature at once
-Flakker like units can now target fast units better

-- 0.50b2 --------------------------------------

-Changed default DamageModifier to be 1 instead of 0
-Fixed so units no longer can dip slightly into lava and explode
-Adds a random enemies script for those that really want to test in single player. The enemies are read from spawn.txt (frame/enemyname pairs) and spawns at startpos 1-3 randomly

-- 0.50b1 --------------------------------------

-Added support for set/get of unit variable ACTIVATION (allowing solars to close under attack for example)
-Added call to cob function SetMaxReloadTime for better ta unit compatibility
-Added stack boundary checking to cob interpreter
-Fixed buffer overrun problems in the sunparser
-Fixed threads contending over single global netbuf (hopefully no more netmsg errors)
-Now connects from the same udp port as connecting to (semi random before)

-Units can no longer move over infinite sloops
-Improved the pathfinder/movesystem
-Contruction units can no longer repair themselves
-Repair/Build/Reclaim now turn of cloak
-Unit paths are now only visible when cheats are enabled in debug mode
-F2 now shows the map from a pathfinding perspective if cheats are enabled
-Fixed grass not being drawn
-Previously visible buildings now stays on the map in a ghost state

-Added support for larger maps
-Added some more range circles
-Added keyboard bindings for mousewheel (pageup/down as default)
-Added guard order to aircrafts
-New .smd command MAP/WATER/WaterDamage. Indicates the amount of damage per second units take for being in "water". Make it >1000 to prevent ground units from entering water entirely, >10000 prevents hovers from moving over water.
-New in game commands for host .setmaxspeed .setminspeed sets the maximum and minimum game speeds

-- 0.41b1 --------------------------------------

-Removed log spam with Use of GetPieceDir..
-Fixed "Error looking up server from ip" errors when trying to connect
-Fixed zero size units bug
-Can no longer overflow network buffer with large build orders
-Non square maps no longer crash
-Fixed some random crash bugs
-Added more filtering to the server and clients to filter out invalid net msgs

-Host can now force start the game with ctrl+return if not everyone show up
-Fixed repeat order for factories
-Units can no longer move onto terrain they cant move off (boats on land etc)
-Units can no longer die due to getting outside map
-Changed the alignment on buildings, fixes two buildings qued beside each other ending up blocking each other
-Buildings no longer decay when builder has slow animation
-Radar/jammer units now correctly updated when changing team

-New .smd value, MAP/AutoShowMetal. Set it to 0 if you dont want players to switch to metalmap view when selecting an extractor. (because you have created visible metal deposits on the map)
-New .smd value, MAP/MapHardness. Set how hard it is to create craters in map, default 100.
-Made it slightly easier to build buildings on slopes
-Made it somewhat harder to dig deep holes

-- Lobby changes

-Added extended ascii support in chatrooms.  Can now use accent characters
-Added test button to battle host menu. It will tell the server to try and conncet to you on the port you specified, letting you know if others will be able to as well.
-Now can tell which battles are in progress, and which are still open
-Fixed bug that allowed more than the max number of players into a room
-Added ability to launch a browser when links are sent in a chatroom
-Added unit syncing.  Now if users have different units, the differences are disabled
-Fixed a bug that allowed invalid log in names to be submitted

-- 0.40b2 --------------------------------------

First public release
<|MERGE_RESOLUTION|>--- conflicted
+++ resolved
@@ -146,7 +146,8 @@
  ! Spring.GetTeamInfo: switched the last two return values around (incomeMultiplier is now 7th, customKeys is now 8th)
  - Added a second boolean parameter to Spring.Get{Player,Team}Info, if it is false the function will not return
    the (now) last return value, the customKeys table (allocation optimisation)
-<<<<<<< HEAD
+ ! Spring.GetUnit{Armored,IsActive} now works on enemies in LoS
+ ! Spring.GetUnitMass no longer works on enemies outside of LoS
  - Added Spring.GetCurrentCamera, returns the name of the current camera
  - Added a boolean parameter to Spring.GetCameraState, if set to false it will return the current camera name
    and then thefollowing camera-specific values on the stack:
@@ -155,10 +156,6 @@
      spring -> rx, ry, rz, dist
      free -> rx, ry, rz, vx, vy, vz, avx, avy, avz
      ov -> (nil)
-=======
- ! Spring.GetUnit{Armored,IsActive} now works on enemies in LoS
- ! Spring.GetUnitMass no longer works on enemies outside of LoS
->>>>>>> da738ef3
 
 AI:
  - reveal unit's captureProgress, buildProgress and paralyzeDamage params through
